//
//  VTextViewUIModel.swift
//  VComponents
//
//  Created by Vakhtang Kontridze on 01.10.22.
//

import SwiftUI
import VCore

// MARK: - V Text View UI Model
/// Model that describes UI.
public struct VTextViewUIModel {
    // MARK: Properties
    /// Model that contains layout properties.
    public var layout: Layout = .init()
    
    /// Model that contains color properties.
    public var colors: Colors = .init()
    
    /// Model that contains font properties.
    public var fonts: Fonts = .init()
    
    /// Model that contains misc properties.
    public var misc: Misc = .init()
    
    /// Initializes UI model with default values.
    public init() {}

    // MARK: Layout
    /// Model that contains layout properties.
    public struct Layout {
        // MARK: Properties
        /// Textfield min height. Defaults to `50`.
        public var minHeight: CGFloat = GlobalUIModel.Inputs.height
        
        /// Textfield corner radius. Defaults to `12`.
<<<<<<< HEAD
        public var cornerRadius: CGFloat = GlobalUIModel.Inputs.cornerRadius

        /// Textfield text alignment. Defaults to `default`.
        public var textAlignment: TextAlignment = .leading
=======
        public var cornerRadius: CGFloat = textFieldReference.layout.cornerRadius
        
        /// Text line type. Defaults to `none`.
        public var textLineType: TextLineType = .multiLine(alignment: textFieldReference.layout.textAlignment, lineLimit: nil)

        /// Textfield border width. Defaults to `1`.
        public var borderWidth: CGFloat = textFieldReference.layout.borderWidth

        /// Content margin. Defaults to `15`.
        public var contentMargin: Margins = .init(textFieldReference.layout.contentMarginHorizontal)
>>>>>>> d2f0d5c3

        /// Textfield border width. Defaults to `0`.
        public var borderWidth: CGFloat = 0

        /// Content margin. Defaults to `15`s.
        public var contentMargin: Margins = .init(GlobalUIModel.Common.containerContentMargin)

        /// Header text line type. Defaults to `singleLine`.
        public var headerTextLineType: TextLineType = GlobalUIModel.Common.headerTextLineType
        
        /// Footer text line type. Defaults to `multiline` with `leading` alignment and `1...5` lines.
        public var footerTextLineType: TextLineType = GlobalUIModel.Common.footerTextLineType
        
        /// Spacing between header, textview, and footer. Defaults to `3`.
        public var headerTextViewFooterSpacing: CGFloat = GlobalUIModel.Common.headerComponentFooterSpacing
        
        /// Header and footer horizontal margin. Defaults to `10`.
        public var headerFooterMarginHorizontal: CGFloat = GlobalUIModel.Common.headerFooterMarginHorizontal
        
        // MARK: Initializers
        /// Initializes UI model with default values.
        public init() {}
        
        // MARK: Margins
        /// Model that contains `leading`, `trailing`, `top` and `bottom` and margins.
        public typealias Margins = EdgeInsets_LeadingTrailingTopBottom
    }

    // MARK: Colors
    /// Model that contains color properties.
    public struct Colors {
        // MARK: Properties
        /// Background colors.
        public var background: StateColors = .init(
            enabled: ColorBook.layerGray,
            focused: GlobalUIModel.Inputs.backgroundColorFocused,
            disabled: ColorBook.layerGrayDisabled
        )

        /// Border colors.
        public var border: StateColors = .clearColors

        /// Text colors.
        public var text: StateColors = .init(
            enabled: ColorBook.primary,
            focused: ColorBook.primary,
            disabled: ColorBook.primaryPressedDisabled
        )
        
        /// Placeholder colors.
        public var placeholder: StateColors = .init(ColorBook.primaryPressedDisabled)

        /// Header colors.
        public var header: StateColors = .init(
            enabled: ColorBook.secondary,
            focused: ColorBook.secondary,
            disabled: ColorBook.secondaryPressedDisabled
        )

        /// Footer colors.
        public var footer: StateColors = .init(
            enabled: ColorBook.secondary,
            focused: ColorBook.secondary,
            disabled: ColorBook.secondaryPressedDisabled
        )
        
        // MARK: Initializers
        /// Initializes UI model with default values.
        public init() {}
        
        // MARK: State Colors
        /// Model that contains colors for component states.
        public typealias StateColors = GenericStateModel_EnabledFocusedDisabled<Color>
    }

    // MARK: Fonts
    /// Model that contains font properties.
    public typealias Fonts = VTextFieldUIModel.Fonts

    // MARK: Misc
    /// Model that contains misc properties.
    public typealias Misc = VTextFieldUIModel.Misc
}

// MARK: - Factory
extension VTextViewUIModel {
    /// `VTextViewUIModel` that applies green color scheme.
    public static var success: Self {
        var uiModel: Self = .init()
        
        uiModel.layout.borderWidth = 1
        uiModel.colors = .success
        
        return uiModel
    }

    /// `VTextViewUIModel` that applies yellow color scheme.
    public static var warning: Self {
        var uiModel: Self = .init()
        
        uiModel.layout.borderWidth = 1
        
        uiModel.colors = .warning
        
        return uiModel
    }

    /// `VTextViewUIModel` that applies error color scheme.
    public static var error: Self {
        var uiModel: Self = .init()
        
        uiModel.layout.borderWidth = 1
        
        uiModel.colors = .error
        
        return uiModel
    }
}

extension VTextViewUIModel.Colors {
    /// `VTextViewUIModel.Colors` that applies green color scheme.
    public static var success: Self {
        .createHighlightedColors(
            background: ColorBook.layerGreen,
            foreground: ColorBook.borderGreen
        )
    }

    /// `VTextViewUIModel.Colors` that applies yellow color scheme.
    public static var warning: Self {
        .createHighlightedColors(
            background: ColorBook.layerYellow,
            foreground: ColorBook.borderYellow
        )
    }

    /// `VTextViewUIModel.Colors` that applies error color scheme.
    public static var error: Self {
        .createHighlightedColors(
            background: ColorBook.layerRed,
            foreground: ColorBook.borderRed
        )
    }
    
    private static func createHighlightedColors(
        background: Color,
        foreground: Color
    ) -> Self {
        var colors: Self = .init()
        
        colors.background.enabled = background
        colors.background.focused = background
        
        colors.border.enabled = foreground
        colors.border.focused = foreground
        
        colors.header.enabled = foreground
        colors.header.focused = foreground
        
        colors.footer.enabled = foreground
        colors.footer.focused = foreground
        
        return colors
    }
}<|MERGE_RESOLUTION|>--- conflicted
+++ resolved
@@ -35,23 +35,10 @@
         public var minHeight: CGFloat = GlobalUIModel.Inputs.height
         
         /// Textfield corner radius. Defaults to `12`.
-<<<<<<< HEAD
         public var cornerRadius: CGFloat = GlobalUIModel.Inputs.cornerRadius
 
-        /// Textfield text alignment. Defaults to `default`.
-        public var textAlignment: TextAlignment = .leading
-=======
-        public var cornerRadius: CGFloat = textFieldReference.layout.cornerRadius
-        
         /// Text line type. Defaults to `none`.
         public var textLineType: TextLineType = .multiLine(alignment: textFieldReference.layout.textAlignment, lineLimit: nil)
-
-        /// Textfield border width. Defaults to `1`.
-        public var borderWidth: CGFloat = textFieldReference.layout.borderWidth
-
-        /// Content margin. Defaults to `15`.
-        public var contentMargin: Margins = .init(textFieldReference.layout.contentMarginHorizontal)
->>>>>>> d2f0d5c3
 
         /// Textfield border width. Defaults to `0`.
         public var borderWidth: CGFloat = 0
