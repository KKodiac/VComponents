// swift-tools-version: 5.6

import PackageDescription

let package: Package = .init(
    name: "VComponents",
    
    platforms: [
        .iOS(.v15)
    ],
    
    products: [
        .library(
            name: "VComponents",
            targets: ["VComponents"]
        )
    ],
    
    dependencies: [
<<<<<<< HEAD
        //.package(url: "https://github.com/VakhoKontridze/VCore", "3.10.1"..<"4.0.0")
        .package(url: "https://github.com/VakhoKontridze/VCore", branch: "v4.0.0-beta")
=======
        .package(url: "https://github.com/VakhoKontridze/VCore", "3.10.2"..<"4.0.0")
>>>>>>> e1a8e1b7
    ],
    
    targets: [
        .target(
            name: "VComponents",
            dependencies: [
                "VCore"
            ],
            resources: [
                .process("Resources")
            ]
        )
    ]
)<|MERGE_RESOLUTION|>--- conflicted
+++ resolved
@@ -17,12 +17,8 @@
     ],
     
     dependencies: [
-<<<<<<< HEAD
-        //.package(url: "https://github.com/VakhoKontridze/VCore", "3.10.1"..<"4.0.0")
+        //.package(url: "https://github.com/VakhoKontridze/VCore", "3.10.2"..<"4.0.0")
         .package(url: "https://github.com/VakhoKontridze/VCore", branch: "v4.0.0-beta")
-=======
-        .package(url: "https://github.com/VakhoKontridze/VCore", "3.10.2"..<"4.0.0")
->>>>>>> e1a8e1b7
     ],
     
     targets: [
