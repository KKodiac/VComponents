// swift-tools-version: 5.8
// The swift-tools-version declares the minimum version of Swift required to build this package.

import PackageDescription

let package: Package = .init(
    name: "VComponents",
    
    platforms: [
        .iOS(.v13),
        .macOS(.v10_15),
        .tvOS(.v13),
        .watchOS(.v6)
    ],
    
    products: [
        .library(
            name: "VComponents",
            targets: ["VComponents"]
        )
    ],
    
    dependencies: [
<<<<<<< HEAD
        //.package(url: "https://github.com/VakhoKontridze/VCore", "4.7.0"..<"5.0.0")
        .package(url: "https://github.com/VakhoKontridze/VCore", branch: "dev")
=======
        .package(url: "https://github.com/VakhoKontridze/VCore", "4.7.0"..<"5.0.0")
>>>>>>> 0cdd268c
    ],
    
    targets: [
        .target(
            name: "VComponents",
            dependencies: [
                "VCore"
            ],
            resources: [
                .process("Resources")
            ]
        )
    ]
)<|MERGE_RESOLUTION|>--- conflicted
+++ resolved
@@ -21,12 +21,7 @@
     ],
     
     dependencies: [
-<<<<<<< HEAD
-        //.package(url: "https://github.com/VakhoKontridze/VCore", "4.7.0"..<"5.0.0")
-        .package(url: "https://github.com/VakhoKontridze/VCore", branch: "dev")
-=======
         .package(url: "https://github.com/VakhoKontridze/VCore", "4.7.0"..<"5.0.0")
->>>>>>> 0cdd268c
     ],
     
     targets: [
