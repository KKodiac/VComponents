--- conflicted
+++ resolved
@@ -5,13 +5,8 @@
       "kind" : "remoteSourceControl",
       "location" : "https://github.com/VakhoKontridze/VCore",
       "state" : {
-<<<<<<< HEAD
-        "branch" : "dev",
-        "revision" : "5adc9536d1c66d61c85356aaad245a3094357ed9"
-=======
         "revision" : "143377a024a53c8016ec8c7dcffae92660a8178e",
         "version" : "4.7.0"
->>>>>>> 0cdd268c
       }
     }
   ],
