--- conflicted
+++ resolved
@@ -1,7 +1,6 @@
 # Change Log
 
-<<<<<<< HEAD
-### 4.0.0(32)
+### 4.0.0(33)
 
 General
 
@@ -125,13 +124,12 @@
 
 - `VAlertUIModel` is moved from `VAlertParameters` to `View.vAlert(id:parameters)`
 - `SpinnerType` is removed from `VSpinnerParameters` and is moved to `View.vContinuousSpinner(parameters:)` and `View.vDashedSpinner(parameters:)`
-=======
+
 ### [3.2.3(32)](https://github.com/VakhoKontridze/VComponents/releases/tag/3.2.3) — *2023 04 09*
 
 Other
 
 - `VCore` is updated to support `4.7.0` and up
->>>>>>> 0cdd268c
 
 ### [3.2.2(31)](https://github.com/VakhoKontridze/VComponents/releases/tag/3.2.2) — *2023 04 02*
 
