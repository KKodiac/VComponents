# Change Log

<<<<<<< HEAD
### 5.0.0(50)

General

- UIModels are re-structured and no longer depend on sub UI models

VCapsuleButton

- `hiBox` is now backed up by `EdgeInsets_LeadingTrailingTopBottom`

VRoundedButton

- `hiBox` is now backed up by `EdgeInsets_LeadingTrailingTopBottom`

VRoundedCaptionButton

- `iconMargins` that had no effect previously, now apply to icon
- `roundedRectangleSize` is renamed to `rectangleSize`
- `cornerRadius` is renamed to `rectangleCornerRadius`
- `background` is renamed to `rectangleColors`
- `backgroundPressedScale` is renamed to `rectanglePressedScale`
- `borderWidth` is renamed to `rectangleBorderWidth`
- `borderColors` is renamed to `rectangleBorderColors`
- `labelPressedScale` is renamed to `iconPressedScale`

VPlainButton

- `hiBox` is now backed up by `EdgeInsets_LeadingTrailingTopBottom`

VCheckBox

- `hiBox` is renamed to `checkBoxHitBox`
- `checkBoxHitBox` is now backed up by `EdgeInsets_LeadingTrailingTopBottom`

VRadioButton

- `hiBox` is renamed to `radioButtonHitBox`
- `radioButtonHitBox` is now backed up by `EdgeInsets_LeadingTrailingTopBottom`

VSegmentedPicker

- `headerAndFooterMarginHorizontal` is split to `headerMarginHorizontal` and `footerMarginHorizontal`

VWheelPicker

- `headerAndFooterMarginHorizontal` is split to `headerMarginHorizontal` and `footerMarginHorizontal`

VStepper

- `iconDimension` is renamed to `buttonIconDimension`
- `divider` is renamed to `dividerSize`

VTextField

- `headerAndFooterMarginHorizontal` is split to `headerMarginHorizontal` and `footerMarginHorizontal`

VTextView

- `headerAndFooterMarginHorizontal` is split to `headerMarginHorizontal` and `footerMarginHorizontal`
- `contentMargin` is renamed to `contentMargins`

VModal

- `labelAndCloseButtonSpacing` is renamed to `headerLabelAndCloseButtonSpacing`

VMenu

- `hiBox` is now backed up by `EdgeInsets_LeadingTrailingTopBottom`

VBottomSheet

- `labelAndCloseButtonSpacing` is renamed to `headerLabelAndCloseButtonSpacing`
=======
### [4.3.4(50)](https://github.com/VakhoKontridze/VComponents/releases/tag/4.3.4) — *2023 07 17*

General

- `VCore` is updated to `4.11.0`
>>>>>>> 765205b2

### [4.3.3(49)](https://github.com/VakhoKontridze/VComponents/releases/tag/4.3.3) — *2023 06 10*

VListRow

- Issue with `VListRow.rowEnclosingSeparators(isFirst:)` not inserting first and last separators is fixed

### [4.3.2(48)](https://github.com/VakhoKontridze/VComponents/releases/tag/4.3.2) — *2023 06 10*

VSegmentedPicker

- Issue with all rows scaling down on press is fixed

### [4.3.1(47)](https://github.com/VakhoKontridze/VComponents/releases/tag/4.3.1) — *2023 06 07*

VRoundedButton

- `iconSize` is changed to `24x24` on `iOS` and to `26x26` on `watchOS`

### [4.3.0(46)](https://github.com/VakhoKontridze/VComponents/releases/tag/4.3.0) — *2023 05 06*

VStretchedButton

- Component now supports shadows

VLoadingStretchedButton

- Component now supports shadows

VCapsuleButton

- Component now supports shadows

VRoundedButton

- Component now supports shadows

VRoundedCaptionButton

- Component now supports shadows

VPlainButton

- `iconSize` is changed to `24`

VSheet

- Component is renamed to `VGroupBox`

VAlert

- API is overhauled

VConfirmationDialog

- Component is deprecated, and is replaced with `ConfirmationDialog` from [VCore](https://github.com/VakhoKontridze/VCore)

VMenu

- API is overhauled

VContextMenu

- API is overhauled

### [4.2.3(45)](https://github.com/VakhoKontridze/VComponents/releases/tag/4.2.3) — *2023 05 01*

General

- Issue with large icons going out of bounds in several components is fixed 

### [4.2.2(44)](https://github.com/VakhoKontridze/VComponents/releases/tag/4.2.2) — *2023 05 01*

Other

- Platform-specific compilation errors are fixed

### [4.2.1(43)](https://github.com/VakhoKontridze/VComponents/releases/tag/4.2.1) — *2023 05 01*

VBottomSheet

- BottomSheet now supports `iOS` `14.0`
- Issue with header title not being visible under some conditions is fixed

Other

- Compilation errors are fixed

### [4.2.0(42)](https://github.com/VakhoKontridze/VComponents/releases/tag/4.2.0) — *2023 04 29*

General

- `colorScheme` is added to modal components

VSegmentedPicker

- Picker API is overhauled

VWheelPicker

- Picker API is overhauled

VMenu

- Rows can now be disabled
- Picker API is overhauled

VContextMenu

- Rows can now be disabled

### [4.1.0(41)](https://github.com/VakhoKontridze/VComponents/releases/tag/4.1.0) — *2023 04 21*

VModal

- Modal now supports `iOS` `14.0`
- Issue with screen-sized modal in landscape is fixed

VBottomSheet

- Issue with screen-sized modal in landscape is fixed

VSideBar

- SideBar now supports `iOS` `14.0`
- Issue with screen-sized modal in landscape is fixed

### [4.0.7(40)](https://github.com/VakhoKontridze/VComponents/releases/tag/4.0.7) — *2023 04 20*

General

- Issue with button's content overflowing over rounded corners when margins are zero is fixed

### [4.0.6(39)](https://github.com/VakhoKontridze/VComponents/releases/tag/4.0.6) — *2023 04 15*

VSheet

- Default value of `roundedCorner` is fixed to be `allCorners` again in `VSheetUIModel`

### [4.0.5(38)](https://github.com/VakhoKontridze/VComponents/releases/tag/4.0.4) — *2023 04 15*

General

- `VCore` is updated to `4.8.1` with fix to `PresentationHost` breaking modal frames when presented from `UIHostingController`

### [4.0.4(37)](https://github.com/VakhoKontridze/VComponents/releases/tag/4.0.4) — *2023 04 14*

VBottomSheet

- Issue with positioning of smaller sheets when using fully fixed height is fixed

### [4.0.3(36)](https://github.com/VakhoKontridze/VComponents/releases/tag/4.0.3) — *2023 04 13*

Other

- Issue of DEBUG imports preventing archiving is fixed 

### [4.0.2(35)](https://github.com/VakhoKontridze/VComponents/releases/tag/4.0.2) — *2023 04 13*

VBottomSheet

- Issue with positioning when using fully fixed height is fixed

### [4.0.1(34)](https://github.com/VakhoKontridze/VComponents/releases/tag/4.0.1) — *2023 04 12*

General

- Default haptic value is set to `nil` for most button components - `VCapsuleButton`, `VRoundedButton`, `VRoundedCaptionButton`, and `VPlainButton`

### [4.0.0(33)](https://github.com/VakhoKontridze/VComponents/releases/tag/4.0.0) — *2023 04 09*

General

- Package now supports `iOS` `13.0`
- Package now partially supports `macOS` `10.15`, `tvOS` `13.0`, and `watchOS` `6.0`
- Package now supports RTL languages
- Fonts now support dynamic sizing
- Haptic effects are added to most interactive components
- `PresentationHost` is moved to [VCore](https://github.com/VakhoKontridze/VCore)
- Buttons that contained `customLabelContent` in UI models now support label APIs that pass internal states to the custom label callback 
- Demo app replaced with detailed component previews
- Some colors are changed throughout the package
- `ColorBook.accent` is renamed to `ColorBook.accentBlue`
- "TitleLineType" used in names is changed to "TextLineType"
- Shadow offsets are changed from `CGSize` to `CGPoint`

VStretchedButton

- A new button type is added as a non-loading alternative to `VLoadingStretchedButton`

VPrimaryButton

- `VPrimaryButton` is renamed to `VLoadingStretchedButton`
- `animatesStateChange` is added in `VLoadingStretchedButtonUIModel`
- `backgroundPressedScale` and `labelPressedScale` are added in `VLoadingStretchedButtonUIModel`

VSecondaryButton

- `VSecondaryButton` is renamed to `VCapsuleButton`
- `animatesStateChange` is added in `VCapsuleButtonUIModel`
- `backgroundPressedScale` is added in `VCapsuleButtonUIModel`
- `labelPressedScale` is added in `VCapsuleButtonUIModel`
- `backgroundPressedScale` and `labelPressedScale` are added in `VCapsuleButtonUIModel`

VRoundedButton

- `VRoundedButton` not supports size instead of dimension
- `animatesStateChange` is added in `VRoundedButtonUIModel`
- `backgroundPressedScale` and `labelPressedScale` are added in `VRoundedButtonUIModel`

VRoundedLabeledButton

- `VRoundedLabeledButton` is renamed to `VRoundedCaptionButton`
- `VRoundedCaptionButton` not supports size instead of dimension
- `animatesStateChange` is added in `VRoundedLabeledButtonUIModel`
- `backgroundPressedScale`, `labelPressedScale`, and `captionPressedScale` are added in `VRoundedLabeledButtonUIModel`

VPlainButton

- `animatesStateChange` is added in `VPlainButtonUIModel`
- `labelPressedScale` is added in `VPlainButtonUIModel`

VSegmentedPicker

- `indicatorShadowOffsetX` and `indicatorShadowOffsetY` are replaced with `indicatorShadowOffset` in `VSegmentedPickerUIModel`
- `indicatorShadow.width` is changed from `0` to `1`

VWheelPicker

- `headerMarginHorizontal` is renamed to `HeaderTitleTextAndFooterTitleTextMarginHorizontal` in `VWheelPickerUIModel`

VStepper

- `iconDimension` is changed from `15` to `14`

VSlider

- `direction` is added to `VSliderUIModel` that support omni-directional layout
- `thumbShadowOffset` is added to `VSliderUIModel`
- `borderWidth`, and `border` colors are added in `VSliderUIModel`, that allows for border customization
- Issue with thumb not accounting for slider height is fixed

VRangeSlider

- `direction` is added to `VRangeSliderUIModel` that support omni-directional layout
- `thumbShadowOffset` is added to `VRangeSliderUIModel`
- `borderWidth`, and `border` colors are added in `VRangeSliderUIModel`, that allows for border customization
- Issue with thumb not accounting for slider height is fixed

VBottomSheet

- `VBottomSheetUIModel.noHeaderLabel` is renamed to `VBottomSheetUIModel.onlyGrabber`

VAlert

- `titleLineLimit` is replaced with `titleLineType` in `VAlertUIModel`
- `messageLineLimit` is replaced with `messageLineType` in `VAlertUIModel`

VToast

- `WidthType` is added in `VToastUIModel` that allows for additional customization, such as wrapping, stretching, or applying fixed width
- Highlighted factory instances are added to `VToastUIModel`
- `text` font no longer depends on backing `UIFont`
- Shadow configuration is added to `VToast`, but currently set to clear

VContinuousSpinner

- `borderWidth` is renamed to `thickness` in `VContinuousSpinnerUIModel`

VProgressBar

- `direction` is added to `VProgressBarUIModel` that support omni-directional layout
- `borderWidth`, and `border` colors are added in `VProgressBarUIModel`, that allows for border customization

VPageIndicator

- `dotBorderWidth`, and `dotBorder`/`selectedDotBorder` colors are added in `VPageIndicatorUIModel`, that allows for border customization
- `selectedIndex` is renamed to `current`

VCompactPageIndicator

- `dotBorderWidth`, and `dotBorder`/`selectedDotBorder` colors are added in `VCompactPageIndicatorUIModel`, that allows for border customization
- `selectedIndex` is renamed to `current`

VAutomaticPageIndicator

- `dotBorderWidth`, and `dotBorder`/`selectedDotBorder` colors are added in `VAutomaticPageIndicatorUIModel`, that allows for border customization
- `selectedIndex` is renamed to `current`

Helpers - Architectural Pattern Helpers

- `VAlertUIModel` is moved from `VAlertParameters` to `View.vAlert(id:parameters)`
- `SpinnerType` is removed from `VSpinnerParameters` and is moved to `View.vContinuousSpinner(parameters:)` and `View.vDashedSpinner(parameters:)`

### [3.2.3(32)](https://github.com/VakhoKontridze/VComponents/releases/tag/3.2.3) — *2023 04 09*

Other

- `VCore` is updated to support `4.7.0` and up

### [3.2.2(31)](https://github.com/VakhoKontridze/VComponents/releases/tag/3.2.2) — *2023 04 02*

VSlider

- Issue with tap gesture registering incorrect location is fixed

### [3.2.1(30)](https://github.com/VakhoKontridze/VComponents/releases/tag/3.2.1) — *2023 03 23*

VTextField

- Issue with password visibility icon not being visible is fixed
- Close button animation is set to `nil`
- Issue with keyboard animation affecting close button's offset is fixed

### [3.2.0(29)](https://github.com/VakhoKontridze/VComponents/releases/tag/3.2.0) — *2023 03 09*

General

- Issue with tap gesture falling through some contents when presenting modal using `PresentationHost` is fixed
- Memory leak caused by `forceDismiss(id:)` method in `PresentationHost` is fixed
- `presentationHost(id:allowsHitTests:isPresented:content:)` method is added that replaces current `PresentationHost` API

VRoundedLabeledButton

- Missing `titleLabelLineType` from `VRoundedLabeledButtonUIModel` is now utilized inside the button

VRadioButton

- Issue with radio button turning off after being tapped is fixed

VTextField

- `VTextFieldType` is renamed to `ContentType` and is moved to `VTextFieldUIModel`

VTextView

- `TextLineLimitType` is removed from `init` and can now be customized via `textLineType` in `VTextViewUIModel`

VList

- `VListRowSeparatorType` is renamed to `SeparatorType` and is moved to `VListRowUIModel`

VModal

- Issue with some content not stretching to full width is fixed

VToast

- `VToastTextLineType` is renamed to `TextLineType` and is moved to `VToastUIModel`

VSpinner

- `VSpinner` is split to `VContinuousSpinner` and `VDashedSpinner`

VPageIndicator

- `VPageIndicator` is split to `VPageIndicator`, `VCompactPageIndicator` and `VAutomaticPageIndicator`

VMarquee

- `VMarquee` is split to `VWrappingMarquee` and `VBouncingMarquee`

### [3.1.0(28)](https://github.com/VakhoKontridze/VComponents/releases/tag/3.1.0) — *2023 03 03*

General

- Various properties inside UI models are replaced with relevant mapped sub UI models for additional customization. For instance, spinner properties inside `VPrimaryButtonUIModel` are replaced with `VPlainButtonUIModel`.

VPrimaryButton

- `animations` model is added to `VPrimaryButtonUIModel` for customizing spinner animations

VPageIndicator

- `direction` is added to `VPageIndicatorUIModel` that support omni-directional layout
- `dot` parameter is added to initializer that supports dot customization
- `VPageIndicatorUIModel` is split into 3 subsequent UI models representing each type
- `VPageIndicatorType.finite` is renamed to `VPageIndicatorType.standard` 
- `VPageIndicatorType.infinite` is renamed to `VPageIndicatorType.compact`

VMarquee

- Marquee container is added that auto-scrolls it's content

API

`VComponentsLocalizationService` is renamed to `VComponentsLocalizationManager`

### [3.0.0(27)](https://github.com/VakhoKontridze/VComponents/releases/tag/3.0.0) — *2022 10 02*

General

- `PresentationHost` API is updated, and all modals now have id-based `View` extension methods
- `PresentationHostViewController` is no longer `public`

VPrimaryButton

- Corner radius is changed from `20` to `16`.
- `titleMinimumScaleFactor` is added in `VPrimaryButtonUIModel`

VSecondaryButton

- `titleMinimumScaleFactor` is added in `VSecondaryButtonUIModel`

VSquareButton

- `VSquareButton` is renamed to `VRoundedButton`
- `titleMinimumScaleFactor` is added in `VRoundedButtonUIModel`

VRoundedLabeledButton

- New button type is added

VPlainButton

- `titleMinimumScaleFactor` is added in `VPlainButtonUIModel`

VNavigationLink

- Component is removed, as Package migrates to `NavigationStack`-based programatic navigation

VLink

- Component is removed, to support more UI customization with simple `UIApplication.shared.open(:)` 

VToggle

- `titleLineLimit` is replaced with `titleLineType` in `VToggleUIModel`
- `titleMinimumScaleFactor` is added in `VToggleUIModel`

VCheckBox

- `titleLineLimit` is replaced with `titleLineType` in `VCheckBoxUIModel`
- `titleMinimumScaleFactor` is added in `VCheckBoxUIModel`

VRadioButton

- `titleLineLimit` is replaced with `titleLineType` in `VRadioButtonUIModel`
- `titleMinimumScaleFactor` is added in `VRadioButtonUIModel`

VSegmentedPicker

- `headerLineLimit` is replaced with `headerTitleLineType` is `VSegmentedPickerUIModel`
- `footerLineLimit` is replaced with `footerTitleLineType` is `VSegmentedPickerUIModel`
- `titleMinimumScaleFactor` is added in `VSegmentedPickerUIModel`
- `indicatorPress` is added in `VSegmentedPickerUIModel`
- `rowContentPressedScale` is added in `VSegmentedPickerUIModel`
- Header and footer color mismatched when disabled is fixed
- `title` is renamed to `rowTitle` in `VSegmentedPickerUIModel`

VWheelPicker

- `headerLineLimit` is replaced with `headerTitleLineType` is `VWheelPickerUIModel`
- `footerLineLimit` is replaced with `footerTitleLineType` is `VWheelPickerUIModel`
- `titleMinimumScaleFactor` is added in `VWheelPickerUIModel`
- Header and footer color mismatched when disabled is fixed

VMenuPicker

- MenuPicker is deprecated. Use `VMenu` with `VMenuPickerSection`.

VTextField

- TextField Height is changed from `45` to `50`
- `placeholder` color is added to `VTextFieldUIModel`
- `headerLineLimit` is replaced with `headerTitleLineType` is `VTextFieldUIModel`
- `footerLineLimit` is replaced with `footerTitleLineType` is `VTextFieldUIModel`
- Header and footer color mismatched when disabled is fixed

VTextView

- TextView component is added

VDisclosureGroup

- Chevron icon direction is now right for collapsed state, and down for expanded
- `contentMargins` are changed from `15`s to `zero` in `VDisclosureGroupUIModel`. This configuration supports list with already-padded rows. But in case of non-list content, additional padding must be used.
- `VDisclosureGroupUIModel.insettedContent` is added
- Issue with corner radius messing layout when content margin is `zero` is fixed

VLazyScrollView

- List is removed for more versatile `VListRow`-based API

VList

- List is removed for more versatile `VListRow`-based API

VStaticList

- List is removed for more versatile `VListRow`-based API

VModal

- Modal header title now can be changed via `vModalHeaderTitle(_:)` and `vModalHeaderLabel(_:)`
- `contentMargins` are changed from `15`s to `zero` in `VModalUIModel`. This configuration supports list with already-padded rows. But in case of non-list content, additional padding must be used.
- `VModalUIModel.insettedContent` is added
- `VModalUIModel.noHeaderLabel` is added
- `headerSafeAreaEdges` is added to `VModalUIModel` that can be used for full-sized modal

VBottomSheet

- BottomSheet header title now can be changed via `vBottomSheetHeaderTitle(_:)` and `vBottomSheetHeaderLabel(_:)`
- `contentMargins` are changed from `15`s to `zero` in `VBottomSheetUIModel`. This configuration supports list with already-padded rows. But in case of non-list content, additional padding must be used.
- `VBottomSheetUIModel.insettedContent` is added
- `VBottomSheetUIModel.scrollableContent` is added
- `VBottomSheetUIModel.noHeaderLabel` is added
- `VBottomSheetUIModel.scrollableContentNoHeaderLabel` is added
- `VBottomSheetUIModel.fullSizedContent` is added
- `headerSafeAreaEdges` is added to `VBottomSheetUIModel` that can be used for full-sized modal
- Issue with content clipping outside container with big corner radius is fixed
- Issue with content not stretching to full height when grabber, header, and divider are all hidden if fixed
- `isContentDraggable` is renamed to `contentIsDraggable` in `VBottomSheetUIModel`

VSideBar

- `contentMargins` are changed from `15`s to `zero` in `VSideBarUIModel`. This configuration supports list with already-padded rows. But in case of non-list content, additional padding must be used.
- `VSideBarUIModel.insettedContent` is added

VAlert

- Alert now builds actions using `resultBuilder`
- `VAlertPresentable` is added in style of `AlertPresentable` from [VCore](https://github.com/VakhoKontridze/VCore)

VConfirmationDialog

- ConfirmationDialog now builds actions using `resultBuilder`
- ConfirmationDialog API is updated to match `VAlert`
- `VConfirmationDialogPresentable` is added in style of `ConfirmationDialogPresentable` from [VCore](https://github.com/VakhoKontridze/VCore)

VMenu

- Menu now support multiple section
- Menu now builds sections and rows using `resultBuilder`
- Menu now supports picker section, transferred from `VMenuPicker`

VContextMenu

- ContextMenu now support multiple section
- ContextMenu now builds sections and rows using `resultBuilder`
- ContextMenu now supports picker section, transferred from `VMenuPicker`

VToast

- `VToastType` is renamed to `VToastTextLineType`

VSpinner

- `VSpinnerPresentable` is added in style of `ProgressViewPresentable` from [VCore](https://github.com/VakhoKontridze/VCore)

VText

- `VTextType` is renamed to `TextLineType`

Other

- `PickableEnumeration` is renamed to `HashableEnumeration`
- `PickableTitledEnumeration` is renamed to `StringRepresentableHashableEnumeration`
- `HashableEnumeration` and `CustomStringConvertibleHashableEnumeration` are moved to [VCore](https://github.com/VakhoKontridze/VCore)
- `GenericState`s and `GenericStateModels`s are moved to [VCore](https://github.com/VakhoKontridze/VCore)
- `BasicAnimation` is moved to [VCore](https://github.com/VakhoKontridze/VCore)
- pressed and disabled `Color`s in `ColorBook` are updated, to be `0.3` opacity of original reference `Color`s

### [2.3.4(26)](https://github.com/VakhoKontridze/VComponents/releases/tag/2.3.4) — *2022 07 04*

General

- Bug fixes and improvements

### [2.3.3(25)](https://github.com/VakhoKontridze/VComponents/releases/tag/2.3.3) — *2022 07 04*

Models

- `EdgeInsets`s are renamed to full names from [VCore](https://github.com/VakhoKontridze/VCore)

### [2.3.2(24)](https://github.com/VakhoKontridze/VComponents/releases/tag/2.3.2) — *2022 07 04*

Other

- [VCore](https://github.com/VakhoKontridze/VCore) is updated to the latest version

### [2.3.1(23)](https://github.com/VakhoKontridze/VComponents/releases/tag/2.3.1) — *2022 07 04*

General

- Divider and separators are now scaled to screen sizes

VModal

- Issue with content clipping outside border, when margins are zero, is fixed

### [2.3.0(22)](https://github.com/VakhoKontridze/VComponents/releases/tag/2.3.0) — *2022 06 27*

VSideBar

- SideBar now supports presentation from all four edges
- Issue with buttons, nested inside `ScrollView`, not registering clicks is fixed

### [2.2.0(21)](https://github.com/VakhoKontridze/VComponents/releases/tag/2.2.0) — *2022 06 25*

VBaseButton

- Button is deprecated, use `SwiftUIBaseButton` from [VCore](https://github.com/VakhoKontridze/VCore)

VTextField

- Issue with keyboard dismissing after changing the secure status is fixed

VList

- `VListLayoutType` is deprecated. Old `VList` now supports flexible layout, and new `VStaticList` is added for fixed layout.
- Last separator is now visible by default
- Separator has been added before the first row, which is visible by default

VStaticList

- New list component is added that has a fixed layout

VContextMenu

- ContextMenu component is added

### [2.1.2(20)](https://github.com/VakhoKontridze/VComponents/releases/tag/2.1.2) — *2022 06 20*

General

- `Model` objects are renamed to `UIModel`s

### [2.1.1(19)](https://github.com/VakhoKontridze/VComponents/releases/tag/2.1.1) — *2022 06 17*

Other

- Missing demo app `.xcodeproj` file is now tracked

### [2.1.0(18)](https://github.com/VakhoKontridze/VComponents/releases/tag/2.1.0) — *2022 06 15*

VSlider

- `roundsProgressViewRightEdge` is added to `VSliderModel` to round progress view
- Progress view is now rounded by default

VProgressBar

- `roundsProgressViewRightEdge` is added to `VProgressBar` to round progress view
- Progress view is now rounded by default

Other

- `ModalSizes` and `ModalSizes.SizeConfiguration` now conform to `Equatable, `Hashable`, and `Comparable`
- `asSwiftUIAnimation` is renamed to `toSwiftUIAnimation` in `BasicAnimation`

### [2.0.0(17)](https://github.com/VakhoKontridze/VComponents/releases/tag/2.0.0) — *2022 05 26*

General

- Project is migrated from `XCFramework` to `Swift` Package
- Project now partially supports `macOS`, `tvOS`, and `watchOS`
- Components are reworked
- Colors have been reworked
- Button, state, and value picker components' state enums are removed, and `disabled` modifier can be used instead
- Generic type `Content` is renamed to `Label` in button and state pickers as per `SwiftUI`'s guidelines
- `ImageBook` is made public, and asset icons in library can no be re-set
- Several internal properties are now exposed to public in models
- `blinder` is renamed to `dimmingView`

VPrimaryButton

- Button loader size is changed from `10` to `15`

VSquareButton

- Button font is changed to `system bold` size `15`

VPlainButton

- Button font is changed to `system medium` size `15`

VChevronButton

- Button is removed in favor of more general `VSquareButton` 

VCloseButton

- Button is removed in favor of more general `VSquareButton`

VWebLink

- `VWebLink` is renamed to `VLink`

VToggle

- `titleLineLimit` is added to `VToggleModel`

VCheckBox

- `titleLineLimit` is added to `VCHeckBoxModel`

VRadioButton

- `titleLineLimit` is added to `VRadioButtonModel`

VSegmentedPicker

- `headerLineLimit` and `footerLineLimit` are added to `VSegmentedPickerModel`

VMenuPicker

- Label issue with `iOS` `15` is fixed

VWheelPicker

- `headerLineLimit` and `footerLineLimit` are added to `VWheelPicker`

VRangeSlider

- RangeSlider would now crash if invalid height parameters are used

VBaseTextField

- TextField is obsoleted by native `TextField` since SwiftUI `3.0`, and is removed

VTextField

- TextField now support native `focusable()` API
- `VTextFieldHighlight` is removed in favor of custom `VTextFieldModel`s
- TextField Height is changed from `50` to `45`
- TextField corner radius is changed from `10` to `12`
- Placeholder font is changed to `system` size `16`
- `warning` highlight is added to `VTextFieldModel`
- `headerLineLimit` and `footerLineLimit` are added to `VTextFieldModel`

VSheet

- Sheet margins are changed from `10` to `15`

VAccordion

- `VAccordion` is renamed to `VDisclosureGroup`
- DisclosureGroup margins are changed from `10` to `15`

VBaseList

- `VBaseList` is renamed to `VList`
- List can now be initialized with constant range and row content

VList

- List is removed in favor of `VBaseList` (now `VList`) and `VSheet`

VSectionList

- List is removed in favor of `VBaseList` (now `VList`) and `VSheet`

VTabNavigationView

- TabNavigationView is removed

VNavigationView

- NavigationView is removed

VModal

- Modal is migrated to new `SwiftUI` `3.0` API
- Modal now supports landscape mode
- `headerAlignment` is added to `VModalModel`
- Modal margins are changed from `10` to `15`
- Modal now has option for adding shadow

VHalfModal

- `VHalfModal` is renamed to `VBottomSheet
- BottomSheet is migrated to new `SwiftUI` `3.0` API`
- BottomSheet now supports landscape mode
- `headerAlignment` is added to `VBottomSheetModel`
- BottomSheet can now be snapped to height by dragging it at high velocities
- BottomSheet now supports content autoresizing
- BottomSheet height has changed to `0.6`, `0.6`, and `0.9` ratios of screen height as min, ideal, and max heights
- BottomSheet margins are changed from `10` to `15` 
- BottomSheet now has option for adding shadow
- Issue with modal snapping to max height if dragged to min when `pullDown` dismiss type is not enabled is fixed
- BottomSheet would now crash if invalid height parameters are used

VSideBar

- SideBar is migrated to new `SwiftUI` `3.0` API`
- SideBar now supports landscape mode
- SideBar margins are changed from `10` to `15`
- SideBar now has option for adding shadow

VDialog

- `VDialog` is renamed to `VAlert`
- Alert is migrated to new `SwiftUI` `3.0` API`
- Alert now supports landscape mode
- Alert can now be created with `Error`
- Alert now has option for adding shadow
- `description` is renamed to `message`

VActionSheet

- `VActionSheet` is renamed to `VConfirmationDialog`
- ConfirmationDialog is migrated to new `SwiftUI` `3.0` API`
- `description` is renamed to `message`

VMenu

- Label issue with `iOS` `15` is fixed

VToast

- Toast is migrated to new `SwiftUI` `3.0` API`
- `rounded` `VToast.Layout.CornerRadiusType` is renamed to `capsule`
- `custom` `VToast.Layout.CornerRadiusType` is renamed to `rounded`
- `VToastType` `oneLine` is renamed to `singleLine`

VPageIndicator

- PageIndicator would now crash if invalid height parameters are used

VBaseView

- View is removed as it offers no additional customization

VText

- `VTextType` `oneLine` is renamed to `singleLine`

Other

- `StateColors`s and `StateOpacities`s are replaced with`GenericStateModel`s
- `LayoutGroup`s are renamed to `EdgeInsets`s
- `VPickableItem` is renamed to `PickableEnumeration`

API

- `VComponentsLocalizationService` is added, that supports localization within the Package

### [1.6.0(16)](https://github.com/VakhoKontridze/VComponents/releases/tag/1.6.0) — *2022 01 07*

General

- `showIndicator` property is moved from `Misc` to `Layout` in the models, and empty `Misc` objects are deprecated

VToast

- `oneLine` is now a default parameter in the initializer

VText

- `oneLine` is now a default parameter in the initializer
- `truncatingMode` property is added to `VTextModel`
- `minimumScaleFactor` property is added to `VTextModel`

Extensions

- Issues with conditional `View` function `if` are fixed

### [1.5.0(15)](https://github.com/VakhoKontridze/VComponents/releases/tag/1.5.0) — *2021 12 24*

VBaseButton

- `VBaseButton` API is updated by implementing `VBaseButtonGestureState`
- Implementation of state-bound components is also updated

VCheckBox

- Component now supports colors for pressed state in `VCheckBoxModel`

VRadioButton

- Component now supports colors for pressed state in `VRadioButtonModel`

VToggle

- Component now supports colors for pressed state in `VToggleModel`

Other

- `StateColors_EPDL` is renamed to `StateColors_EPLD`

### [1.4.6(14)](https://github.com/VakhoKontridze/VComponents/releases/tag/1.4.6) — *2021 12 10*

VBaseButton

- Clicks overriding scroll gesture is fixed

VPrimaryButton

- Button height is changed to `56`

### [1.4.5(13)](https://github.com/VakhoKontridze/VComponents/releases/tag/1.4.5) — *2021 11 05*

General

- `nextState` is renamed to `setNextState` in state-bound component states

Other

- Several color group objects and their parameters are renamed

### [1.4.4(12)](https://github.com/VakhoKontridze/VComponents/releases/tag/1.4.4) — *2021 10 28*

VHalfModal

- `Resize Indicator` is renamed to `Grabber`

### [1.4.3(11)](https://github.com/VakhoKontridze/VComponents/releases/tag/1.4.3) — *2021 10 11*

Bug fixes and improvements

### [1.4.2(10)](https://github.com/VakhoKontridze/VComponents/releases/tag/1.4.2) — *2021 09 02*

VSpinner

- Issue with `continuous` spinner breaking in `NavigationView` in `SwiftUI` `3.0` is fixed

### [1.4.1(9)](https://github.com/VakhoKontridze/VComponents/releases/tag/1.4.1) — *2021 08 29*

VCheckBox

- `intermediate` is renamed to `indeterminate`

VLink

- `VLink` is renamed to `VWebLink`

VSectionList
- `VSectionListRowViewModelable` is deprecated in favor of `Identifiable`

Other

- Layout and color groups used in models can now be initialized as `.zero`, `.clear`, and `.solid`

### [1.4.0(8)](https://github.com/VakhoKontridze/VComponents/releases/tag/1.4.0) — *2021 08 26*

VNavigationLink

- Navigation can now occur using `vNavigationLink` `View` extension

VBaseList

- Divider margins are added to `VBaseListModel`

VList

- Divider margins are added to `VListModel`

VSectionList

- Divider margins are added to `VSectionListModel`
- `VSectionListRow` is renamed to `VSectionListRowViewModelable`
- `VSectionListSection` is renamed to `VSectionListSectionViewModelable`

VAccordion

- Divider margins are added to `VAccordionModel`

VNavigationView

- Default divider color is changed from `ColorBook.clear` to gray

VBaseView

- Default title alignment is changed from `leading` to `center`

### [1.3.1(7)](https://github.com/VakhoKontridze/VComponents/releases/tag/1.1.1) — *2021 02 27*

VBaseTextField

- TextField calling `onChange` handler one keystroke behind is fixed

VTextField

- TextField calling `onChange` handler one keystroke behind is fixed

### [1.3.0(6)](https://github.com/VakhoKontridze/VComponents/releases/tag/1.3.0) — *2021 02 16*

VBaseTextField

- `autocapitalization` is added to `VBaseTextFieldModel`

VTextField

- `autocapitalization` is added to `VTextFieldModel`

### [1.2.1(5)](https://github.com/VakhoKontridze/VComponents/releases/tag/1.2.1) — *2021 02 14*

VHalfModal

- Close button layout when embedded inside `VNavigationView` is fixed

### [1.2.0(4)](https://github.com/VakhoKontridze/VComponents/releases/tag/1.2.0) — *2021 02 12*

VSection

- `VSection` is renamed to `VList`

VTable

- `VTable` is renamed to `VSectionList`

VLazyList

- `VLazyList` is renamed to `VLazyScrollView`

### [1.1.1(3)](https://github.com/VakhoKontridze/VComponents/releases/tag/1.1.1) — *2021 02 10*

Bug fixes and improvements

### [1.1.0(2)](https://github.com/VakhoKontridze/VComponents/releases/tag/1.1.0) — *2021 02 09*

General

- Documentation on public declarations, methods, and properties are added

### [1.0.0(1)](https://github.com/VakhoKontridze/VComponents/releases/tag/1.0.0) — *2021 02 07*

Initial release<|MERGE_RESOLUTION|>--- conflicted
+++ resolved
@@ -1,7 +1,6 @@
 # Change Log
 
-<<<<<<< HEAD
-### 5.0.0(50)
+### 5.0.0(51)
 
 General
 
@@ -73,13 +72,12 @@
 VBottomSheet
 
 - `labelAndCloseButtonSpacing` is renamed to `headerLabelAndCloseButtonSpacing`
-=======
+
 ### [4.3.4(50)](https://github.com/VakhoKontridze/VComponents/releases/tag/4.3.4) — *2023 07 17*
 
 General
 
-- `VCore` is updated to `4.11.0`
->>>>>>> 765205b2
+- [VCore](https://github.com/VakhoKontridze/VCore) is updated to `4.11.0`
 
 ### [4.3.3(49)](https://github.com/VakhoKontridze/VComponents/releases/tag/4.3.3) — *2023 06 10*
 
@@ -219,11 +217,11 @@
 
 - Default value of `roundedCorner` is fixed to be `allCorners` again in `VSheetUIModel`
 
-### [4.0.5(38)](https://github.com/VakhoKontridze/VComponents/releases/tag/4.0.4) — *2023 04 15*
-
-General
-
-- `VCore` is updated to `4.8.1` with fix to `PresentationHost` breaking modal frames when presented from `UIHostingController`
+### [4.0.5(38)](https://github.com/VakhoKontridze/VComponents/releases/tag/4.0.5) — *2023 04 15*
+
+General
+
+- [VCore](https://github.com/VakhoKontridze/VCore) is updated to `4.8.1` with fix to `PresentationHost` breaking modal frames when presented from `UIHostingController`
 
 ### [4.0.4(37)](https://github.com/VakhoKontridze/VComponents/releases/tag/4.0.4) — *2023 04 14*
 
@@ -378,7 +376,7 @@
 
 Other
 
-- `VCore` is updated to support `4.7.0` and up
+- [VCore](https://github.com/VakhoKontridze/VCore) is updated to support `4.7.0` and up
 
 ### [3.2.2(31)](https://github.com/VakhoKontridze/VComponents/releases/tag/3.2.2) — *2023 04 02*
 
