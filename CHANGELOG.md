--- conflicted
+++ resolved
@@ -1,7 +1,6 @@
 # Change Log
 
-<<<<<<< HEAD
-### 5.0.0(48)
+### 5.0.0(49)
 
 VRoundedCaptionButton
 
@@ -17,13 +16,12 @@
 VTextView
 
 - `contentMargin` is renamed to `contentMargins`
-=======
+
 ### [4.3.2(48)](https://github.com/VakhoKontridze/VComponents/releases/tag/4.3.2) — *2023 05 10*
 
 VSegmentedPicker
 
 - Issue with all rows scaling down on press is fixed
->>>>>>> fc2ac9d7
 
 ### [4.3.1(47)](https://github.com/VakhoKontridze/VComponents/releases/tag/4.3.1) — *2023 05 07*
 
