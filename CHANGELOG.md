# Change Log

<<<<<<< HEAD
### 4.1.0(41)

General

- `colorScheme` is added to modal components

VSegmentedPicker

- Picker API is overhauled

VWheelPicker

- Picker API is overhauled

VMenu

- Rows can now be disabled
- Picker API is overhauled

VContextMenu
- Picker API is overhauled

VContextMenu

- Rows can now be disabled

=======
>>>>>>> 263e8c4b
### [4.0.7(40)](https://github.com/VakhoKontridze/VComponents/releases/tag/4.0.7) — *2023 04 20*

General

- Issue with button's content overflowing over rounded corners when margins are zero is fixed

### [4.0.6(39)](https://github.com/VakhoKontridze/VComponents/releases/tag/4.0.6) — *2023 04 15*

VSheet

- Default value of `roundedCorner` is fixed to be `allCorners` again in `VSheetUIModel`

### [4.0.5(38)](https://github.com/VakhoKontridze/VComponents/releases/tag/4.0.4) — *2023 04 15*

General

- `VCore` is updated to `4.8.1` with fix to `PresentationHost` breaking modal frames when presented from `UIHostingController`

### [4.0.4(37)](https://github.com/VakhoKontridze/VComponents/releases/tag/4.0.4) — *2023 04 14*

VBottomSheet

- Issue with positioning of smaller sheets when using fully fixed height is fixed

### [4.0.3(36)](https://github.com/VakhoKontridze/VComponents/releases/tag/4.0.3) — *2023 04 13*

Other

- Issue of DEBUG imports preventing archiving is fixed 

### [4.0.2(35)](https://github.com/VakhoKontridze/VComponents/releases/tag/4.0.2) — *2023 04 13*

VBottomSheet

- Issue with positioning when using fully fixed height is fixed

### [4.0.1(34)](https://github.com/VakhoKontridze/VComponents/releases/tag/4.0.1) — *2023 04 12*

General

- Default haptic value is set to `nil` for most button components - `VCapsuleButton`, `VRoundedButton`, `VRoundedCaptionButton`, and `VPlainButton`

### [4.0.0(33)](https://github.com/VakhoKontridze/VComponents/releases/tag/4.0.0) — *2023 04 09*

General

- Package now supports `iOS` `13.0`
- Package now partially supports `macOS` `10.15`, `tvOS` `13.0`, and `watchOS` `6.0`
- Package now supports RTL languages
- Fonts now support dynamic sizing
- Haptic effects are added to most interactive components
- `PresentationHost` is moved to [VCore](https://github.com/VakhoKontridze/VCore)
- Buttons that contained `customLabelContent` in UI models now support label APIs that pass internal states to the custom label callback 
- Demo app replaced with detailed component previews
- Some colors are changed throughout the package
- `ColorBook.accent` is renamed to `ColorBook.accentBlue`
- "TitleLineType" used in names is changed to "TextLineType"
- Shadow offsets are changed from `CGSize` to `CGPoint`

VStretchedButton

- A new button type is added as a non-loading alternative to `VLoadingStretchedButton`

VPrimaryButton

- `VPrimaryButton` is renamed to `VLoadingStretchedButton`
- `animatesStateChange` is added in `VLoadingStretchedButtonUIModel`
- `backgroundPressedScale` and `labelPressedScale` are added in `VLoadingStretchedButtonUIModel`

VSecondaryButton

- `VSecondaryButton` is renamed to `VCapsuleButton`
- `animatesStateChange` is added in `VCapsuleButtonUIModel`
- `backgroundPressedScale` is added in `VCapsuleButtonUIModel`
- `labelPressedScale` is added in `VCapsuleButtonUIModel`
- `backgroundPressedScale` and `labelPressedScale` are added in `VCapsuleButtonUIModel`

VRoundedButton

- `VRoundedButton` not supports size instead of dimension
- `animatesStateChange` is added in `VRoundedButtonUIModel`
- `backgroundPressedScale` and `labelPressedScale` are added in `VRoundedButtonUIModel`

VRoundedLabeledButton

- `VRoundedLabeledButton` is renamed to `VRoundedCaptionButton`
- `VRoundedCaptionButton` not supports size instead of dimension
- `animatesStateChange` is added in `VRoundedLabeledButtonUIModel`
- `backgroundPressedScale`, `labelPressedScale`, and `captionPressedScale` are added in `VRoundedLabeledButtonUIModel`

VPlainButton

- `animatesStateChange` is added in `VPlainButtonUIModel`
- `labelPressedScale` is added in `VPlainButtonUIModel`

VSegmentedPicker

- `indicatorShadowOffsetX` and `indicatorShadowOffsetY` are replaced with `indicatorShadowOffset` in `VSegmentedPickerUIModel`
- `indicatorShadow.width` is changed from `0` to `1`

VWheelPicker

- `headerMarginHorizontal` is renamed to `headerFooterMarginHorizontal` in `VWheelPickerUIModel`

VStepper

- `iconDimension` is changed from `15` to `14`

VSlider

- `direction` is added to `VSliderUIModel` that support omni-directional layout
- `thumbShadowOffset` is added to `VSliderUIModel`
- `borderWidth`, and `border` colors are added in `VSliderUIModel`, that allows for border customization
- Issue with thumb not accounting for slider height is fixed

VRangeSlider

- `direction` is added to `VRangeSliderUIModel` that support omni-directional layout
- `thumbShadowOffset` is added to `VRangeSliderUIModel`
- `borderWidth`, and `border` colors are added in `VRangeSliderUIModel`, that allows for border customization
- Issue with thumb not accounting for slider height is fixed

VBottomSheet

- `VBottomSheetUIModel.noHeaderLabel` is renamed to `VBottomSheetUIModel.onlyGrabber`

VAlert

- `titleLineLimit` is replaced with `titleLineType` in `VAlertUIModel`
- `messageLineLimit` is replaced with `messageLineType` in `VAlertUIModel`

VToast

- `WidthType` is added in `VToastUIModel` that allows for additional customization, such as wrapping, stretching, or applying fixed width
- Highlighted factory instances are added to `VToastUIModel`
- `text` font no longer depends on backing `UIFont`
- Shadow configuration is added to `VToast`, but currently set to clear

VContinuousSpinner

- `borderWidth` is renamed to `thickness` in `VContinuousSpinnerUIModel`

VProgressBar

- `direction` is added to `VProgressBarUIModel` that support omni-directional layout
- `borderWidth`, and `border` colors are added in `VProgressBarUIModel`, that allows for border customization

VPageIndicator

- `dotBorderWidth`, and `dotBorder`/`selectedDotBorder` colors are added in `VPageIndicatorUIModel`, that allows for border customization
- `selectedIndex` is renamed to `current`

VCompactPageIndicator

- `dotBorderWidth`, and `dotBorder`/`selectedDotBorder` colors are added in `VCompactPageIndicatorUIModel`, that allows for border customization
- `selectedIndex` is renamed to `current`

VAutomaticPageIndicator

- `dotBorderWidth`, and `dotBorder`/`selectedDotBorder` colors are added in `VAutomaticPageIndicatorUIModel`, that allows for border customization
- `selectedIndex` is renamed to `current`

Helpers - Architectural Pattern Helpers

- `VAlertUIModel` is moved from `VAlertParameters` to `View.vAlert(id:parameters)`
- `SpinnerType` is removed from `VSpinnerParameters` and is moved to `View.vContinuousSpinner(parameters:)` and `View.vDashedSpinner(parameters:)`

### [3.2.3(32)](https://github.com/VakhoKontridze/VComponents/releases/tag/3.2.3) — *2023 04 09*

Other

- `VCore` is updated to support `4.7.0` and up

### [3.2.2(31)](https://github.com/VakhoKontridze/VComponents/releases/tag/3.2.2) — *2023 04 02*

VSlider

- Issue with tap gesture registering incorrect location is fixed

### [3.2.1(30)](https://github.com/VakhoKontridze/VComponents/releases/tag/3.2.1) — *2023 03 23*

VTextField

- Issue with password visibility icon not being visible is fixed
- Close button animation is set to `nil`
- Issue with keyboard animation affecting close button's offset is fixed

### [3.2.0(29)](https://github.com/VakhoKontridze/VComponents/releases/tag/3.2.0) — *2023 03 09*

General

- Issue with tap gesture falling through some contents when presenting modal using `PresentationHost` is fixed
- Memory leak caused by `forceDismiss(id:)` method in `PresentationHost` is fixed
- `presentationHost(id:allowsHitTests:isPresented:content:)` method is added that replaces current `PresentationHost` API

VRoundedLabeledButton

- Missing `titleLabelLineType` from `VRoundedLabeledButtonUIModel` is now utilized inside the button

VRadioButton

- Issue with radio button turning off after being tapped is fixed

VTextField

- `VTextFieldType` is renamed to `ContentType` and is moved to `VTextFieldUIModel`

VTextView

- `TextLineLimitType` is removed from `init` and can now be customized via `textLineType` in `VTextViewUIModel`

VList

- `VListRowSeparatorType` is renamed to `SeparatorType` and is moved to `VListRowUIModel`

VModal

- Issue with some content not stretching to full width is fixed

VToast

- `VToastTextLineType` is renamed to `TextLineType` and is moved to `VToastUIModel`

VSpinner

- `VSpinner` is split to `VContinuousSpinner` and `VDashedSpinner`

VPageIndicator

- `VPageIndicator` is split to `VPageIndicator`, `VCompactPageIndicator` and `VAutomaticPageIndicator`

VMarquee

- `VMarquee` is split to `VWrappingMarquee` and `VBouncingMarquee`

### [3.1.0(28)](https://github.com/VakhoKontridze/VComponents/releases/tag/3.1.0) — *2023 03 03*

General

- Various properties inside UI models are replaced with relevant mapped sub UI models for additional customization. For instance, spinner properties inside `VPrimaryButtonUIModel` are replaced with `VPlainButtonUIModel`.

VPrimaryButton

- `animations` model is added to `VPrimaryButtonUIModel` for customizing spinner animations

VPageIndicator

- `direction` is added to `VPageIndicatorUIModel` that support omni-directional layout
- `dot` parameter is added to initializer that supports dot customization
- `VPageIndicatorUIModel` is split into 3 subsequent UI models representing each type
- `VPageIndicatorType.finite` is renamed to `VPageIndicatorType.standard` 
- `VPageIndicatorType.infinite` is renamed to `VPageIndicatorType.compact`

VMarquee

- Marquee container is added that auto-scrolls it's content

API

`VComponentsLocalizationService` is renamed to `VComponentsLocalizationManager`

### [3.0.0(27)](https://github.com/VakhoKontridze/VComponents/releases/tag/3.0.0) — *2022 10 02*

General

- `PresentationHost` API is updated, and all modals now have id-based `View` extension methods
- `PresentationHostViewController` is no longer `public`

VPrimaryButton

- Corner radius is changed from `20` to `16`.
- `titleMinimumScaleFactor` is added in `VPrimaryButtonUIModel`

VSecondaryButton

- `titleMinimumScaleFactor` is added in `VSecondaryButtonUIModel`

VSquareButton

- `VSquareButton` is renamed to `VRoundedButton`
- `titleMinimumScaleFactor` is added in `VRoundedButtonUIModel`

VRoundedLabeledButton

- New button type is added

VPlainButton

- `titleMinimumScaleFactor` is added in `VPlainButtonUIModel`

VNavigationLink

- Component is removed, as Package migrates to `NavigationStack`-based programatic navigation

VLink

- Component is removed, to support more UI customization with simple `UIApplication.shared.open(:)` 

VToggle

- `titleLineLimit` is replaced with `titleLineType` in `VToggleUIModel`
- `titleMinimumScaleFactor` is added in `VToggleUIModel`

VCheckBox

- `titleLineLimit` is replaced with `titleLineType` in `VCheckBoxUIModel`
- `titleMinimumScaleFactor` is added in `VCheckBoxUIModel`

VRadioButton

- `titleLineLimit` is replaced with `titleLineType` in `VRadioButtonUIModel`
- `titleMinimumScaleFactor` is added in `VRadioButtonUIModel`

VSegmentedPicker

- `headerLineLimit` is replaced with `headerTitleLineType` is `VSegmentedPickerUIModel`
- `footerLineLimit` is replaced with `footerTitleLineType` is `VSegmentedPickerUIModel`
- `titleMinimumScaleFactor` is added in `VSegmentedPickerUIModel`
- `indicatorPress` is added in `VSegmentedPickerUIModel`
- `rowContentPressedScale` is added in `VSegmentedPickerUIModel`
- Header and footer color mismatched when disabled is fixed
- `title` is renamed to `rowTitle` in `VSegmentedPickerUIModel`

VWheelPicker

- `headerLineLimit` is replaced with `headerTitleLineType` is `VWheelPickerUIModel`
- `footerLineLimit` is replaced with `footerTitleLineType` is `VWheelPickerUIModel`
- `titleMinimumScaleFactor` is added in `VWheelPickerUIModel`
- Header and footer color mismatched when disabled is fixed

VMenuPicker

- MenuPicker is deprecated. Use `VMenu` with `VMenuPickerSection`.

VTextField

- TextField Height is changed from `45` to `50`
- `placeholder` color is added to `VTextFieldUIModel`
- `headerLineLimit` is replaced with `headerTitleLineType` is `VTextFieldUIModel`
- `footerLineLimit` is replaced with `footerTitleLineType` is `VTextFieldUIModel`
- Header and footer color mismatched when disabled is fixed

VTextView

- TextView component is added

VDisclosureGroup

- Chevron icon direction is now right for collapsed state, and down for expanded
- `contentMargins` are changed from `15`s to `zero` in `VDisclosureGroupUIModel`. This configuration supports list with already-padded rows. But in case of non-list content, additional padding must be used.
- `VDisclosureGroupUIModel.insettedContent` is added
- Issue with corner radius messing layout when content margin is `zero` is fixed

VLazyScrollView

- List is removed for more versatile `VListRow`-based API

VList

- List is removed for more versatile `VListRow`-based API

VStaticList

- List is removed for more versatile `VListRow`-based API

VModal

- Modal header title now can be changed via `vModalHeaderTitle(_:)` and `vModalHeaderLabel(_:)`
- `contentMargins` are changed from `15`s to `zero` in `VModalUIModel`. This configuration supports list with already-padded rows. But in case of non-list content, additional padding must be used.
- `VModalUIModel.insettedContent` is added
- `VModalUIModel.noHeaderLabel` is added
- `headerSafeAreaEdges` is added to `VModalUIModel` that can be used for full-sized modal

VBottomSheet

- BottomSheet header title now can be changed via `vBottomSheetHeaderTitle(_:)` and `vBottomSheetHeaderLabel(_:)`
- `contentMargins` are changed from `15`s to `zero` in `VBottomSheetUIModel`. This configuration supports list with already-padded rows. But in case of non-list content, additional padding must be used.
- `VBottomSheetUIModel.insettedContent` is added
- `VBottomSheetUIModel.scrollableContent` is added
- `VBottomSheetUIModel.noHeaderLabel` is added
- `VBottomSheetUIModel.scrollableContentNoHeaderLabel` is added
- `VBottomSheetUIModel.fullSizedContent` is added
- `headerSafeAreaEdges` is added to `VBottomSheetUIModel` that can be used for full-sized modal
- Issue with content clipping outside container with big corner radius is fixed
- Issue with content not stretching to full height when grabber, header, and divider are all hidden if fixed
- `isContentDraggable` is renamed to `contentIsDraggable` in `VBottomSheetUIModel`

VSideBar

- `contentMargins` are changed from `15`s to `zero` in `VSideBarUIModel`. This configuration supports list with already-padded rows. But in case of non-list content, additional padding must be used.
- `VSideBarUIModel.insettedContent` is added

VAlert

- Alert now builds actions using `resultBuilder`
- `VAlertPresentable` is added in style of `AlertPresentable` from [VCore](https://github.com/VakhoKontridze/VCore)

VConfirmationDialog

- ConfirmationDialog now builds actions using `resultBuilder`
- ConfirmationDialog API is updated to match `VAlert`
- `VConfirmationDialogPresentable` is added in style of `ConfirmationDialogPresentable` from [VCore](https://github.com/VakhoKontridze/VCore)

VMenu

- Menu now support multiple section
- Menu now builds sections and rows using `resultBuilder`
- Menu now supports picker section, transferred from `VMenuPicker`

VContextMenu

- ContextMenu now support multiple section
- ContextMenu now builds sections and rows using `resultBuilder`
- ContextMenu now supports picker section, transferred from `VMenuPicker`

VToast

- `VToastType` is renamed to `VToastTextLineType`

VSpinner

- `VSpinnerPresentable` is added in style of `ProgressViewPresentable` from [VCore](https://github.com/VakhoKontridze/VCore)

VText

- `VTextType` is renamed to `TextLineType`

Other

- `PickableEnumeration` is renamed to `HashableEnumeration`
- `PickableTitledEnumeration` is renamed to `StringRepresentableHashableEnumeration`
- `HashableEnumeration` and `CustomStringConvertibleHashableEnumeration` are moved to [VCore](https://github.com/VakhoKontridze/VCore)
- `GenericState`s and `GenericStateModels`s are moved to [VCore](https://github.com/VakhoKontridze/VCore)
- `BasicAnimation` is moved to [VCore](https://github.com/VakhoKontridze/VCore)
- pressed and disabled `Color`s in `ColorBook` are updated, to be `0.3` opacity of original reference `Color`s

### [2.3.4(26)](https://github.com/VakhoKontridze/VComponents/releases/tag/2.3.4) — *2022 07 04*

General

- Bug fixes and improvements

### [2.3.3(25)](https://github.com/VakhoKontridze/VComponents/releases/tag/2.3.3) — *2022 07 04*

Models

- `EdgeInsets`s are renamed to full names from [VCore](https://github.com/VakhoKontridze/VCore)

### [2.3.2(24)](https://github.com/VakhoKontridze/VComponents/releases/tag/2.3.2) — *2022 07 04*

Other

- [VCore](https://github.com/VakhoKontridze/VCore) is updated to the latest version

### [2.3.1(23)](https://github.com/VakhoKontridze/VComponents/releases/tag/2.3.1) — *2022 07 04*

General

- Divider and separators are now scaled to screen sizes

VModal

- Issue with content clipping outside border, when margins are zero, is fixed

### [2.3.0(22)](https://github.com/VakhoKontridze/VComponents/releases/tag/2.3.0) — *2022 06 27*

VSideBar

- SideBar now supports presentation from all four edges
- Issue with buttons, nested inside `ScrollView`, not registering clicks is fixed

### [2.2.0(21)](https://github.com/VakhoKontridze/VComponents/releases/tag/2.2.0) — *2022 06 25*

VBaseButton

- Button is deprecated, use `SwiftUIBaseButton` from [VCore](https://github.com/VakhoKontridze/VCore)

VTextField

- Issue with keyboard dismissing after changing the secure status is fixed

VList

- `VListLayoutType` is deprecated. Old `VList` now supports flexible layout, and new `VStaticList` is added for fixed layout.
- Last separator is now visible by default
- Separator has been added before the first row, which is visible by default

VStaticList

- New list component is added that has a fixed layout

VContextMenu

- ContextMenu component is added

### [2.1.2(20)](https://github.com/VakhoKontridze/VComponents/releases/tag/2.1.2) — *2022 06 20*

General

- `Model` objects are renamed to `UIModel`s

### [2.1.1(19)](https://github.com/VakhoKontridze/VComponents/releases/tag/2.1.1) — *2022 06 17*

Other

- Missing demo app `.xcodeproj` file is now tracked

### [2.1.0(18)](https://github.com/VakhoKontridze/VComponents/releases/tag/2.1.0) — *2022 06 15*

VSlider

- `roundsProgressViewRightEdge` is added to `VSliderModel` to round progress view
- Progress view is now rounded by default

VProgressBar

- `roundsProgressViewRightEdge` is added to `VProgressBar` to round progress view
- Progress view is now rounded by default

Other

- `ModalSizes` and `ModalSizes.SizeConfiguration` now conform to `Equatable, `Hashable`, and `Comparable`
- `asSwiftUIAnimation` is renamed to `toSwiftUIAnimation` in `BasicAnimation`

### [2.0.0(17)](https://github.com/VakhoKontridze/VComponents/releases/tag/2.0.0) — *2022 05 26*

General

- Project is migrated from `XCFramework` to `Swift` Package
- Project now partially supports `macOS`, `tvOS`, and `watchOS`
- Components are reworked
- Colors have been reworked
- Button, state, and value picker components' state enums are removed, and `disabled` modifier can be used instead
- Generic type `Content` is renamed to `Label` in button and state pickers as per `SwiftUI`'s guidelines
- `ImageBook` is made public, and asset icons in library can no be re-set
- Several internal properties are now exposed to public in models
- `blinder` is renamed to `dimmingView`

VPrimaryButton

- Button loader size is changed from `10` to `15`

VSquareButton

- Button font is changed to `system bold` size `15`

VPlainButton

- Button font is changed to `system medium` size `15`

VChevronButton

- Button is removed in favor of more general `VSquareButton` 

VCloseButton

- Button is removed in favor of more general `VSquareButton`

VWebLink

- `VWebLink` is renamed to `VLink`

VToggle

- `titleLineLimit` is added to `VToggleModel`

VCheckBox

- `titleLineLimit` is added to `VCHeckBoxModel`

VRadioButton

- `titleLineLimit` is added to `VRadioButtonModel`

VSegmentedPicker

- `headerLineLimit` and `footerLineLimit` are added to `VSegmentedPickerModel`

VMenuPicker

- Label issue with `iOS` `15` is fixed

VWheelPicker

- `headerLineLimit` and `footerLineLimit` are added to `VWheelPicker`

VRangeSlider

- RangeSlider would now crash if invalid height parameters are used

VBaseTextField

- TextField is obsoleted by native `TextField` since SwiftUI `3.0`, and is removed

VTextField

- TextField now support native `focusable()` API
- `VTextFieldHighlight` is removed in favor of custom `VTextFieldModel`s
- TextField Height is changed from `50` to `45`
- TextField corner radius is changed from `10` to `12`
- Placeholder font is changed to `system` size `16`
- `warning` highlight is added to `VTextFieldModel`
- `headerLineLimit` and `footerLineLimit` are added to `VTextFieldModel`

VSheet

- Sheet margins are changed from `10` to `15`

VAccordion

- `VAccordion` is renamed to `VDisclosureGroup`
- DisclosureGroup margins are changed from `10` to `15`

VBaseList

- `VBaseList` is renamed to `VList`
- List can now be initialized with constant range and row content

VList

- List is removed in favor of `VBaseList` (now `VList`) and `VSheet`

VSectionList

- List is removed in favor of `VBaseList` (now `VList`) and `VSheet`

VTabNavigationView

- TabNavigationView is removed

VNavigationView

- NavigationView is removed

VModal

- Modal is migrated to new `SwiftUI` `3.0` API
- Modal now supports landscape mode
- `headerAlignment` is added to `VModalModel`
- Modal margins are changed from `10` to `15`
- Modal now has option for adding shadow

VHalfModal

- `VHalfModal` is renamed to `VBottomSheet
- BottomSheet is migrated to new `SwiftUI` `3.0` API`
- BottomSheet now supports landscape mode
- `headerAlignment` is added to `VBottomSheetModel`
- BottomSheet can now be snapped to height by dragging it at high velocities
- BottomSheet now supports content autoresizing
- BottomSheet height has changed to `0.6`, `0.6`, and `0.9` ratios of screen height as min, ideal, and max heights
- BottomSheet margins are changed from `10` to `15` 
- BottomSheet now has option for adding shadow
- Issue with modal snapping to max height if dragged to min when `pullDown` dismiss type is not enabled is fixed
- BottomSheet would now crash if invalid height parameters are used

VSideBar

- SideBar is migrated to new `SwiftUI` `3.0` API`
- SideBar now supports landscape mode
- SideBar margins are changed from `10` to `15`
- SideBar now has option for adding shadow

VDialog

- `VDialog` is renamed to `VAlert`
- Alert is migrated to new `SwiftUI` `3.0` API`
- Alert now supports landscape mode
- Alert can now be created with `Error`
- Alert now has option for adding shadow
- `description` is renamed to `message`

VActionSheet

- `VActionSheet` is renamed to `VConfirmationDialog`
- ConfirmationDialog is migrated to new `SwiftUI` `3.0` API`
- `description` is renamed to `message`

VMenu

- Label issue with `iOS` `15` is fixed

VToast

- Toast is migrated to new `SwiftUI` `3.0` API`
- `rounded` `VToast.Layout.CornerRadiusType` is renamed to `capsule`
- `custom` `VToast.Layout.CornerRadiusType` is renamed to `rounded`
- `VToastType` `oneLine` is renamed to `singleLine`

VPageIndicator

- PageIndicator would now crash if invalid height parameters are used

VBaseView

- View is removed as it offers no additional customization

VText

- `VTextType` `oneLine` is renamed to `singleLine`

Other

- `StateColors`s and `StateOpacities`s are replaced with`GenericStateModel`s
- `LayoutGroup`s are renamed to `EdgeInsets`s
- `VPickableItem` is renamed to `PickableEnumeration`

API

- `VComponentsLocalizationService` is added, that supports localization within the Package

### [1.6.0(16)](https://github.com/VakhoKontridze/VComponents/releases/tag/1.6.0) — *2022 01 07*

General

- `showIndicator` property is moved from `Misc` to `Layout` in the models, and empty `Misc` objects are deprecated

VToast

- `oneLine` is now a default parameter in the initializer

VText

- `oneLine` is now a default parameter in the initializer
- `truncatingMode` property is added to `VTextModel`
- `minimumScaleFactor` property is added to `VTextModel`

Extensions

- Issues with conditional `View` function `if` are fixed

### [1.5.0(15)](https://github.com/VakhoKontridze/VComponents/releases/tag/1.5.0) — *2021 12 24*

VBaseButton

- `VBaseButton` API is updated by implementing `VBaseButtonGestureState`
- Implementation of state-bound components is also updated

VCheckBox

- Component now supports colors for pressed state in `VCheckBoxModel`

VRadioButton

- Component now supports colors for pressed state in `VRadioButtonModel`

VToggle

- Component now supports colors for pressed state in `VToggleModel`

Other

- `StateColors_EPDL` is renamed to `StateColors_EPLD`

### [1.4.6(14)](https://github.com/VakhoKontridze/VComponents/releases/tag/1.4.6) — *2021 12 10*

VBaseButton

- Clicks overriding scroll gesture is fixed

VPrimaryButton

- Button height is changed to `56`

### [1.4.5(13)](https://github.com/VakhoKontridze/VComponents/releases/tag/1.4.5) — *2021 11 05*

General

- `nextState` is renamed to `setNextState` in state-bound component states

Other

- Several color group objects and their parameters are renamed

### [1.4.4(12)](https://github.com/VakhoKontridze/VComponents/releases/tag/1.4.4) — *2021 10 28*

VHalfModal

- `Resize Indicator` is renamed to `Grabber`

### [1.4.3(11)](https://github.com/VakhoKontridze/VComponents/releases/tag/1.4.3) — *2021 10 11*

Bug fixes and improvements

### [1.4.2(10)](https://github.com/VakhoKontridze/VComponents/releases/tag/1.4.2) — *2021 09 02*

VSpinner

- Issue with `continuous` spinner breaking in `NavigationView` in `SwiftUI` `3.0` is fixed

### [1.4.1(9)](https://github.com/VakhoKontridze/VComponents/releases/tag/1.4.1) — *2021 08 29*

VCheckBox

- `intermediate` is renamed to `indeterminate`

VLink

- `VLink` is renamed to `VWebLink`

VSectionList
- `VSectionListRowViewModelable` is deprecated in favor of `Identifiable`

Other

- Layout and color groups used in models can now be initialized as `.zero`, `.clear`, and `.solid`

### [1.4.0(8)](https://github.com/VakhoKontridze/VComponents/releases/tag/1.4.0) — *2021 08 26*

VNavigationLink

- Navigation can now occur using `vNavigationLink` `View` extension

VBaseList

- Divider margins are added to `VBaseListModel`

VList

- Divider margins are added to `VListModel`

VSectionList

- Divider margins are added to `VSectionListModel`
- `VSectionListRow` is renamed to `VSectionListRowViewModelable`
- `VSectionListSection` is renamed to `VSectionListSectionViewModelable`

VAccordion

- Divider margins are added to `VAccordionModel`

VNavigationView

- Default divider color is changed from `ColorBook.clear` to gray

VBaseView

- Default title alignment is changed from `leading` to `center`

### [1.3.1(7)](https://github.com/VakhoKontridze/VComponents/releases/tag/1.1.1) — *2021 02 27*

VBaseTextField

- TextField calling `onChange` handler one keystroke behind is fixed

VTextField

- TextField calling `onChange` handler one keystroke behind is fixed

### [1.3.0(6)](https://github.com/VakhoKontridze/VComponents/releases/tag/1.3.0) — *2021 02 16*

VBaseTextField

- `autocapitalization` is added to `VBaseTextFieldModel`

VTextField

- `autocapitalization` is added to `VTextFieldModel`

### [1.2.1(5)](https://github.com/VakhoKontridze/VComponents/releases/tag/1.2.1) — *2021 02 14*

VHalfModal

- Close button layout when embedded inside `VNavigationView` is fixed

### [1.2.0(4)](https://github.com/VakhoKontridze/VComponents/releases/tag/1.2.0) — *2021 02 12*

VSection

- `VSection` is renamed to `VList`

VTable

- `VTable` is renamed to `VSectionList`

VLazyList

- `VLazyList` is renamed to `VLazyScrollView`

### [1.1.1(3)](https://github.com/VakhoKontridze/VComponents/releases/tag/1.1.1) — *2021 02 10*

Bug fixes and improvements

### [1.1.0(2)](https://github.com/VakhoKontridze/VComponents/releases/tag/1.1.0) — *2021 02 09*

General

- Documentation on public declarations, methods, and properties are added

### [1.0.0(1)](https://github.com/VakhoKontridze/VComponents/releases/tag/1.0.0) — *2021 02 07*

Initial release<|MERGE_RESOLUTION|>--- conflicted
+++ resolved
@@ -1,6 +1,5 @@
 # Change Log
 
-<<<<<<< HEAD
 ### 4.1.0(41)
 
 General
@@ -21,14 +20,9 @@
 - Picker API is overhauled
 
 VContextMenu
-- Picker API is overhauled
-
-VContextMenu
 
 - Rows can now be disabled
 
-=======
->>>>>>> 263e8c4b
 ### [4.0.7(40)](https://github.com/VakhoKontridze/VComponents/releases/tag/4.0.7) — *2023 04 20*
 
 General
