# Change Log

<<<<<<< HEAD
### 4.0.0(31)

General

- Package now supports `iOS` `13.0`
- Package now partially supports `macOS` `10.15`, `tvOS` `13.0`, and `watchOS` `6.0`
- `PresentationHost` is moved to [VCore](https://github.com/VakhoKontridze/VCore)
- Buttons that contained `customLabelContent` in UI models now support label APIs that pass internal states to the custom label callback 
- Demo app replaced with detailed component previews
- Some colors are changed throughout the package
- `ColorBook.accent` is renamed to `ColorBook.accentBlue`
- "TitleLineType" used in names is changed to "TextLineType"

VPrimaryButton

- `VPrimaryButton` is renamed to `VLoadingStretchedButton`
- `animatesStateChange` is added in `VLoadingStretchedButtonUIModel`
- `backgroundPressedScale` and `labelPressedScale` are added in `VLoadingStretchedButtonUIModel`

VSecondaryButton

- `VSecondaryButton` is renamed to `VCapsuleButton`
- `animatesStateChange` is added in `VCapsuleButtonUIModel`
- `backgroundPressedScale` is added in `VCapsuleButtonUIModel`
- `labelPressedScale` is added in `VCapsuleButtonUIModel`
- `backgroundPressedScale` and `labelPressedScale` are added in `VCapsuleButtonUIModel`

VRoundedButton

- `animatesStateChange` is added in `VRoundedButtonUIModel`
- `backgroundPressedScale` and `labelPressedScale` are added in `VRoundedButtonUIModel`

VRoundedLabeledButton

- `VRoundedLabeledButton` is renamed to `VRoundedCaptionedButton`
- `animatesStateChange` is added in `VRoundedLabeledButtonUIModel`
- `backgroundPressedScale`, `labelPressedScale`, and `captionPressedScale` are added in `VRoundedLabeledButtonUIModel`

VPlainButton

- `animatesStateChange` is added in `VPlainButtonUIModel`
- `labelPressedScale` is added in `VPlainButtonUIModel`

VSegmentedPicker

- `indicatorShadowOffsetX` and `indicatorShadowOffsetY` are replaced with `indicatorShadowOffset` in `VSegmentedPickerUIModel`
- `indicatorShadow.width` is changed from `0` to `1`

VWheelPicker

- `headerMarginHorizontal` is renamed to `headerFooterMarginHorizontal` in `VWheelPickerUIModel`

VStepper

- `iconDimension` is changed from `15` to `14`

VSlider

- `thumbShadowOffset` is added to `VSliderUIModel`
- `border` colors are set to `clearColors` in `VSliderUIModel`, since `borderWidth` was `0`
- Issue with thumb not accounting for slider height is fixed

VRangeSlider

- `thumbShadowOffset` is added to `VRangeSliderUIModel`
- `border` colors are set to `clearColors` in `VRangeSliderUIModel`, since `borderWidth` was `0`
- Issue with thumb not accounting for slider height is fixed

VBottomSheet

- `VBottomSheetUIModel.noHeaderLabel` is renamed to `VBottomSheetUIModel.onlyGrabber`

VAlert

- `titleLineLimit` is replaced with `titleLineType` in `VAlertUIModel`
- `messageLineLimit` is replaced with `messageLineType` in `VAlertUIModel`

VToast

- `WidthType` is added in `VToastUIModel` that allows for additional customization, such as wrapping, stretching, or applying fixed width
- Highlighted factory instances are added to `VToastUIModel`

VContinuousSpinner

- `borderWidth` is renamed to `thickness` in `VContinuousSpinnerUIModel`

VProgressBar

- `direction` is added to `VProgressBarUIModel` that support omni-directional layout

VPageIndicator

- `dotBorderWidth`, and `dotBorder`/`selectedDotBorder` colors are added in `VPageIndicatorUIModel`, that allows for border customization
- `selectedIndex` is renamed to `current`

VCompactPageIndicator

- `dotBorderWidth`, and `dotBorder`/`selectedDotBorder` colors are added in `VCompactPageIndicatorUIModel`, that allows for border customization
- `selectedIndex` is renamed to `current`

VAutomaticPageIndicator

- `dotBorderWidth`, and `dotBorder`/`selectedDotBorder` colors are added in `VAutomaticPageIndicatorUIModel`, that allows for border customization
- `selectedIndex` is renamed to `current`

Helpers - Architectural Pattern Helpers

- `VAlertUIModel` is moved from `VAlertParameters` to `View.vAlert(id:parameters)`
- `SpinnerType` is removed from `VSpinnerParameters` and is moved to `View.vContinuousSpinner(parameters:)` and `View.vDashedSpinner(parameters:)`
=======
### [3.2.2(31)](https://github.com/VakhoKontridze/VComponents/releases/tag/3.2.2) — *2023 04 02*

VSlider

- Issue with tap gesture registering incorrect location is fixed
>>>>>>> 55d59a61

### [3.2.1(30)](https://github.com/VakhoKontridze/VComponents/releases/tag/3.2.1) — *2023 03 23*

VTextField

- Issue with password visibility icon not being visible is fixed

### [3.2.0(29)](https://github.com/VakhoKontridze/VComponents/releases/tag/3.2.0) — *2023 03 09*

General

- Issue with tap gesture falling through some contents when presenting modal using `PresentationHost` is fixed
- Memory leak caused by `forceDismiss(id:)` method in `PresentationHost` is fixed
- `presentationHost(id:allowsHitTests:isPresented:content:)` method is added that replaces current `PresentationHost` API

VRoundedLabeledButton

- Missing `titleLabelLineType` from `VRoundedLabeledButtonUIModel` is now utilized inside the button

VRadioButton

- Issue with radio button turning off after being tapped is fixed

VTextField

- `VTextFieldType` is renamed to `ContentType` and is moved to `VTextFieldUIModel`

VTextView

- `TextLineLimitType` is removed from `init` and can now be customized via `textLineType` in `VTextViewUIModel`

VList

- `VListRowSeparatorType` is renamed to `SeparatorType` and is moved to `VListRowUIModel`

VModal

- Issue with some content not stretching to full width is fixed

VToast

- `VToastTextLineType` is renamed to `TextLineType` and is moved to `VToastUIModel`

VSpinner

- `VSpinner` is split to `VContinuousSpinner` and `VDashedSpinner`

VPageIndicator

- `VPageIndicator` is split to `VPageIndicator`, `VCompactPageIndicator` and `VAutomaticPageIndicator`

VMarquee

- `VMarquee` is split to `VWrappingMarquee` and `VBouncingMarquee`

### [3.1.0(28)](https://github.com/VakhoKontridze/VComponents/releases/tag/3.1.0) — *2023 03 03*

General

- Various properties inside UI models are replaced with relevant mapped sub UI models for additional customization. For instance, spinner properties inside `VPrimaryButtonUIModel` are replaced with `VPlainButtonUIModel`.

VPrimaryButton

- `animations` model is added to `VPrimaryButtonUIModel` for customizing spinner animations

VPageIndicator

- `direction` is added to `VPageIndicatorUIModel` that support omni-directional layout
- `dot` parameter is added to initializer that supports dot customization
- `VPageIndicatorUIModel` is split into 3 subsequent UI models representing each type
- `VPageIndicatorType.finite` is renamed to `VPageIndicatorType.standard` 
- `VPageIndicatorType.infinite` is renamed to `VPageIndicatorType.compact`

VMarquee

- Marquee container is added that auto-scrolls it's content

API

`VComponentsLocalizationService` is renamed to `VComponentsLocalizationManager`

### [3.0.0(27)](https://github.com/VakhoKontridze/VComponents/releases/tag/3.0.0) — *2022 10 02*

General

- `PresentationHost` API is updated, and all modals now have id-based `View` extension methods
- `PresentationHostViewController` is no longer `public`

VPrimaryButton

- Corner radius is changed from `20` to `16`.
- `titleMinimumScaleFactor` is added in `VPrimaryButtonUIModel`

VSecondaryButton

- `titleMinimumScaleFactor` is added in `VSecondaryButtonUIModel`

VSquareButton

- `VSquareButton` is renamed to `VRoundedButton`
- `titleMinimumScaleFactor` is added in `VRoundedButtonUIModel`

VRoundedLabeledButton

- New button type is added

VPlainButton

- `titleMinimumScaleFactor` is added in `VPlainButtonUIModel`

VNavigationLink

- Component is removed, as Package migrates to `NavigationStack`-based programatic navigation

VLink

- Component is removed, to support more UI customization with simple `UIApplication.shared.open(:)` 

VToggle

- `titleLineLimit` is replaced with `titleLineType` in `VToggleUIModel`
- `titleMinimumScaleFactor` is added in `VToggleUIModel`

VCheckBox

- `titleLineLimit` is replaced with `titleLineType` in `VCheckBoxUIModel`
- `titleMinimumScaleFactor` is added in `VCheckBoxUIModel`

VRadioButton

- `titleLineLimit` is replaced with `titleLineType` in `VRadioButtonUIModel`
- `titleMinimumScaleFactor` is added in `VRadioButtonUIModel`

VSegmentedPicker

- `headerLineLimit` is replaced with `headerTitleLineType` is `VSegmentedPickerUIModel`
- `footerLineLimit` is replaced with `footerTitleLineType` is `VSegmentedPickerUIModel`
- `titleMinimumScaleFactor` is added in `VSegmentedPickerUIModel`
- `indicatorPress` is added in `VSegmentedPickerUIModel`
- `rowContentPressedScale` is added in `VSegmentedPickerUIModel`
- Header and footer color mismatched when disabled is fixed
- `title` is renamed to `rowTitle` in `VSegmentedPickerUIModel`

VWheelPicker

- `headerLineLimit` is replaced with `headerTitleLineType` is `VWheelPickerUIModel`
- `footerLineLimit` is replaced with `footerTitleLineType` is `VWheelPickerUIModel`
- `titleMinimumScaleFactor` is added in `VWheelPickerUIModel`
- Header and footer color mismatched when disabled is fixed

VMenuPicker

- MenuPicker is deprecated. Use `VMenu` with `VMenuPickerSection`.

VTextField

- TextField Height is changed from `45` to `50`
- `placeholder` color is added to `VTextFieldUIModel`
- `headerLineLimit` is replaced with `headerTitleLineType` is `VTextFieldUIModel`
- `footerLineLimit` is replaced with `footerTitleLineType` is `VTextFieldUIModel`
- Header and footer color mismatched when disabled is fixed

VTextView

- TextView component is added

VDisclosureGroup

- Chevron icon direction is now right for collapsed state, and down for expanded
- `contentMargins` are changed from `15`s to `zero` in `VDisclosureGroupUIModel`. This configuration supports list with already-padded rows. But in case of non-list content, additional padding must be used.
- `VDisclosureGroupUIModel.insettedContent` is added
- Issue with corner radius messing layout when content margin is `zero` is fixed

VLazyScrollView

- List is removed for more versatile `VListRow`-based API

VList

- List is removed for more versatile `VListRow`-based API

VStaticList

- List is removed for more versatile `VListRow`-based API

VModal

- Modal header title now can be changed via `vModalHeaderTitle(_:)` and `vModalHeaderLabel(_:)`
- `contentMargins` are changed from `15`s to `zero` in `VModalUIModel`. This configuration supports list with already-padded rows. But in case of non-list content, additional padding must be used.
- `VModalUIModel.insettedContent` is added
- `VModalUIModel.noHeaderLabel` is added
- `headerSafeAreaEdges` is added to `VModalUIModel` that can be used for full-sized modal

VBottomSheet

- BottomSheet header title now can be changed via `vBottomSheetHeaderTitle(_:)` and `vBottomSheetHeaderLabel(_:)`
- `contentMargins` are changed from `15`s to `zero` in `VBottomSheetUIModel`. This configuration supports list with already-padded rows. But in case of non-list content, additional padding must be used.
- `VBottomSheetUIModel.insettedContent` is added
- `VBottomSheetUIModel.scrollableContent` is added
- `VBottomSheetUIModel.noHeaderLabel` is added
- `VBottomSheetUIModel.scrollableContentNoHeaderLabel` is added
- `VBottomSheetUIModel.fullSizedContent` is added
- `headerSafeAreaEdges` is added to `VBottomSheetUIModel` that can be used for full-sized modal
- Issue with content clipping outside container with big corner radius is fixed
- Issue with content not stretching to full height when grabber, header, and divider are all hidden if fixed
- `isContentDraggable` is renamed to `contentIsDraggable` in `VBottomSheetUIModel`

VSideBar

- `contentMargins` are changed from `15`s to `zero` in `VSideBarUIModel`. This configuration supports list with already-padded rows. But in case of non-list content, additional padding must be used.
- `VSideBarUIModel.insettedContent` is added

VAlert

- Alert now builds actions using `resultBuilder`
- `VAlertPresentable` is added in style of `AlertPresentable` from [VCore](https://github.com/VakhoKontridze/VCore)

VConfirmationDialog

- ConfirmationDialog now builds actions using `resultBuilder`
- ConfirmationDialog API is updated to match `VAlert`
- `VConfirmationDialogPresentable` is added in style of `ConfirmationDialogPresentable` from [VCore](https://github.com/VakhoKontridze/VCore)

VMenu

- Menu now support multiple section
- Menu now builds sections and rows using `resultBuilder`
- Menu now supports picker section, transferred from `VMenuPicker`

VContextMenu

- ContextMenu now support multiple section
- ContextMenu now builds sections and rows using `resultBuilder`
- ContextMenu now supports picker section, transferred from `VMenuPicker`

VToast

- `VToastType` is renamed to `VToastTextLineType`

VSpinner

- `VSpinnerPresentable` is added in style of `ProgressViewPresentable` from [VCore](https://github.com/VakhoKontridze/VCore)

VText

- `VTextType` is renamed to `TextLineType`

Other

- `PickableEnumeration` is renamed to `HashableEnumeration`
- `PickableTitledEnumeration` is renamed to `StringRepresentableHashableEnumeration`
- `HashableEnumeration` and `CustomStringConvertibleHashableEnumeration` are moved to [VCore](https://github.com/VakhoKontridze/VCore)
- `GenericState`s and `GenericStateModels`s are moved to [VCore](https://github.com/VakhoKontridze/VCore)
- `BasicAnimation` is moved to [VCore](https://github.com/VakhoKontridze/VCore)
- pressed and disabled `Color`s in `ColorBook` are updated, to be `0.3` opacity of original reference `Color`s

### [2.3.4(26)](https://github.com/VakhoKontridze/VComponents/releases/tag/2.3.4) — *2022 07 04*

General

- Bug fixes and improvements

### [2.3.3(25)](https://github.com/VakhoKontridze/VComponents/releases/tag/2.3.3) — *2022 07 04*

Models

- `EdgeInsets`s are renamed to full names from [VCore](https://github.com/VakhoKontridze/VCore)

### [2.3.2(24)](https://github.com/VakhoKontridze/VComponents/releases/tag/2.3.2) — *2022 07 04*

Other

- [VCore](https://github.com/VakhoKontridze/VCore) is updated to the latest version

### [2.3.1(23)](https://github.com/VakhoKontridze/VComponents/releases/tag/2.3.1) — *2022 07 04*

General

- Divider and separators are now scaled to screen sizes

VModal

- Issue with content clipping outside border, when margins are zero, is fixed

### [2.3.0(22)](https://github.com/VakhoKontridze/VComponents/releases/tag/2.3.0) — *2022 06 27*

VSideBar

- SideBar now supports presentation from all four edges
- Issue with buttons, nested inside `ScrollView`, not registering clicks is fixed

### [2.2.0(21)](https://github.com/VakhoKontridze/VComponents/releases/tag/2.2.0) — *2022 06 25*

VBaseButton

- Button is deprecated, use `SwiftUIBaseButton` from [VCore](https://github.com/VakhoKontridze/VCore)

VTextField

- Issue with keyboard dismissing after changing the secure status is fixed

VList

- `VListLayoutType` is deprecated. Old `VList` now supports flexible layout, and new `VStaticList` is added for fixed layout.
- Last separator is now visible by default
- Separator has been added before the first row, which is visible by default

VStaticList

- New list component is added that has a fixed layout

VContextMenu

- ContextMenu component is added

### [2.1.2(20)](https://github.com/VakhoKontridze/VComponents/releases/tag/2.1.2) — *2022 06 20*

General

- `Model` objects are renamed to `UIModel`s

### [2.1.1(19)](https://github.com/VakhoKontridze/VComponents/releases/tag/2.1.1) — *2022 06 17*

Other

- Missing demo app `.xcodeproj` file is now tracked

### [2.1.0(18)](https://github.com/VakhoKontridze/VComponents/releases/tag/2.1.0) — *2022 06 15*

VSlider

- `roundsProgressViewRightEdge` is added to `VSliderModel` to round progress view
- Progress view is now rounded by default

VProgressBar

- `roundsProgressViewRightEdge` is added to `VProgressBar` to round progress view
- Progress view is now rounded by default

Other

- `ModalSizes` and `ModalSizes.SizeConfiguration` now conform to `Equatable, `Hashable`, and `Comparable`
- `asSwiftUIAnimation` is renamed to `toSwiftUIAnimation` in `BasicAnimation`

### [2.0.0(17)](https://github.com/VakhoKontridze/VComponents/releases/tag/2.0.0) — *2022 05 26*

General

- Project is migrated from `XCFramework` to `Swift` Package
- Project now partially supports `macOS`, `tvOS`, and `watchOS`
- Components are reworked
- Colors have been reworked
- Button, state, and value picker components' state enums are removed, and `disabled` modifier can be used instead
- Generic type `Content` is renamed to `Label` in button and state pickers as per `SwiftUI`'s guidelines
- `ImageBook` is made public, and asset icons in library can no be re-set
- Several internal properties are now exposed to public in models
- `blinder` is renamed to `dimmingView`

VPrimaryButton

- Button loader size is changed from `10` to `15`

VSquareButton

- Button font is changed to `system bold` size `15`

VPlainButton

- Button font is changed to `system medium` size `15`

VChevronButton

- Button is removed in favor of more general `VSquareButton` 

VCloseButton

- Button is removed in favor of more general `VSquareButton`

VWebLink

- `VWebLink` is renamed to `VLink`

VToggle

- `titleLineLimit` is added to `VToggleModel`

VCheckBox

- `titleLineLimit` is added to `VCHeckBoxModel`

VRadioButton

- `titleLineLimit` is added to `VRadioButtonModel`

VSegmentedPicker

- `headerLineLimit` and `footerLineLimit` are added to `VSegmentedPickerModel`

VMenuPicker

- Label issue with `iOS` `15` is fixed

VWheelPicker

- `headerLineLimit` and `footerLineLimit` are added to `VWheelPicker`

VRangeSlider

- RangeSlider would now crash if invalid height parameters are used

VBaseTextField

- TextField is obsoleted by native `TextField` since SwiftUI `3.0`, and is removed

VTextField

- TextField now support native `focusable()` API
- `VTextFieldHighlight` is removed in favor of custom `VTextFieldModel`s
- TextField Height is changed from `50` to `45`
- TextField corner radius is changed from `10` to `12`
- Placeholder font is changed to `system` size `16`
- `warning` highlight is added to `VTextFieldModel`
- `headerLineLimit` and `footerLineLimit` are added to `VTextFieldModel`

VSheet

- Sheet margins are changed from `10` to `15`

VAccordion

- `VAccordion` is renamed to `VDisclosureGroup`
- DisclosureGroup margins are changed from `10` to `15`

VBaseList

- `VBaseList` is renamed to `VList`
- List can now be initialized with constant range and row content

VList

- List is removed in favor of `VBaseList` (now `VList`) and `VSheet`

VSectionList

- List is removed in favor of `VBaseList` (now `VList`) and `VSheet`

VTabNavigationView

- TabNavigationView is removed

VNavigationView

- NavigationView is removed

VModal

- Modal is migrated to new `SwiftUI` `3.0` API
- Modal now supports landscape mode
- `headerAlignment` is added to `VModalModel`
- Modal margins are changed from `10` to `15`
- Modal now has option for adding shadow

VHalfModal

- `VHalfModal` is renamed to `VBottomSheet
- BottomSheet is migrated to new `SwiftUI` `3.0` API`
- BottomSheet now supports landscape mode
- `headerAlignment` is added to `VBottomSheetModel`
- BottomSheet can now be snapped to height by dragging it at high velocities
- BottomSheet now supports content autoresizing
- BottomSheet height has changed to `0.6`, `0.6`, and `0.9` ratios of screen height as min, ideal, and max heights
- BottomSheet margins are changed from `10` to `15` 
- BottomSheet now has option for adding shadow
- Issue with modal snapping to max height if dragged to min when `pullDown` dismiss type is not enabled is fixed
- BottomSheet would now crash if invalid height parameters are used

VSideBar

- SideBar is migrated to new `SwiftUI` `3.0` API`
- SideBar now supports landscape mode
- SideBar margins are changed from `10` to `15`
- SideBar now has option for adding shadow

VDialog

- `VDialog` is renamed to `VAlert`
- Alert is migrated to new `SwiftUI` `3.0` API`
- Alert now supports landscape mode
- Alert can now be created with `Error`
- Alert now has option for adding shadow
- `description` is renamed to `message`

VActionSheet

- `VActionSheet` is renamed to `VConfirmationDialog`
- ConfirmationDialog is migrated to new `SwiftUI` `3.0` API`
- `description` is renamed to `message`

VMenu

- Label issue with `iOS` `15` is fixed

VToast

- Toast is migrated to new `SwiftUI` `3.0` API`
- `rounded` `VToast.Layout.CornerRadiusType` is renamed to `capsule`
- `custom` `VToast.Layout.CornerRadiusType` is renamed to `rounded`
- `VToastType` `oneLine` is renamed to `singleLine`

VPageIndicator

- PageIndicator would now crash if invalid height parameters are used

VBaseView

- View is removed as it offers no additional customization

VText

- `VTextType` `oneLine` is renamed to `singleLine`

Other

- `StateColors`s and `StateOpacities`s are replaced with`GenericStateModel`s
- `LayoutGroup`s are renamed to `EdgeInsets`s
- `VPickableItem` is renamed to `PickableEnumeration`

API

- `VComponentsLocalizationService` is added, that supports localization within the Package

### [1.6.0(16)](https://github.com/VakhoKontridze/VComponents/releases/tag/1.6.0) — *2022 01 07*

General

- `showIndicator` property is moved from `Misc` to `Layout` in the models, and empty `Misc` objects are deprecated

VToast

- `oneLine` is now a default parameter in the initializer

VText

- `oneLine` is now a default parameter in the initializer
- `truncatingMode` property is added to `VTextModel`
- `minimumScaleFactor` property is added to `VTextModel`

Extensions

- Issues with conditional `View` function `if` are fixed

### [1.5.0(15)](https://github.com/VakhoKontridze/VComponents/releases/tag/1.5.0) — *2021 12 24*

VBaseButton

- `VBaseButton` API is updated by implementing `VBaseButtonGestureState`
- Implementation of state-bound components is also updated

VCheckBox

- Component now supports colors for pressed state in `VCheckBoxModel`

VRadioButton

- Component now supports colors for pressed state in `VRadioButtonModel`

VToggle

- Component now supports colors for pressed state in `VToggleModel`

Other

- `StateColors_EPDL` is renamed to `StateColors_EPLD`

### [1.4.6(14)](https://github.com/VakhoKontridze/VComponents/releases/tag/1.4.6) — *2021 12 10*

VBaseButton

- Clicks overriding scroll gesture is fixed

VPrimaryButton

- Button height is changed to `56`

### [1.4.5(13)](https://github.com/VakhoKontridze/VComponents/releases/tag/1.4.5) — *2021 11 05*

General

- `nextState` is renamed to `setNextState` in state-bound component states

Other

- Several color group objects and their parameters are renamed

### [1.4.4(12)](https://github.com/VakhoKontridze/VComponents/releases/tag/1.4.4) — *2021 10 28*

VHalfModal

- `Resize Indicator` is renamed to `Grabber`

### [1.4.3(11)](https://github.com/VakhoKontridze/VComponents/releases/tag/1.4.3) — *2021 10 11*

Bug fixes and improvements

### [1.4.2(10)](https://github.com/VakhoKontridze/VComponents/releases/tag/1.4.2) — *2021 09 02*

VSpinner

- Issue with `continuous` spinner breaking in `NavigationView` in `SwiftUI` `3.0` is fixed

### [1.4.1(9)](https://github.com/VakhoKontridze/VComponents/releases/tag/1.4.1) — *2021 08 29*

VCheckBox

- `intermediate` is renamed to `indeterminate`

VLink

- `VLink` is renamed to `VWebLink`

VSectionList
- `VSectionListRowViewModelable` is deprecated in favor of `Identifiable`

Other

- Layout and color groups used in models can now be initialized as `.zero`, `.clear`, and `.solid`

### [1.4.0(8)](https://github.com/VakhoKontridze/VComponents/releases/tag/1.4.0) — *2021 08 26*

VNavigationLink

- Navigation can now occur using `vNavigationLink` `View` extension

VBaseList

- Divider margins are added to `VBaseListModel`

VList

- Divider margins are added to `VListModel`

VSectionList

- Divider margins are added to `VSectionListModel`
- `VSectionListRow` is renamed to `VSectionListRowViewModelable`
- `VSectionListSection` is renamed to `VSectionListSectionViewModelable`

VAccordion

- Divider margins are added to `VAccordionModel`

VNavigationView

- Default divider color is changed from `ColorBook.clear` to gray

VBaseView

- Default title alignment is changed from `leading` to `center`

### [1.3.1(7)](https://github.com/VakhoKontridze/VComponents/releases/tag/1.1.1) — *2021 02 27*

VBaseTextField

- TextField calling `onChange` handler one keystroke behind is fixed

VTextField

- TextField calling `onChange` handler one keystroke behind is fixed

### [1.3.0(6)](https://github.com/VakhoKontridze/VComponents/releases/tag/1.3.0) — *2021 02 16*

VBaseTextField

- `autocapitalization` is added to `VBaseTextFieldModel`

VTextField

- `autocapitalization` is added to `VTextFieldModel`

### [1.2.1(5)](https://github.com/VakhoKontridze/VComponents/releases/tag/1.2.1) — *2021 02 14*

VHalfModal

- Close button layout when embedded inside `VNavigationView` is fixed

### [1.2.0(4)](https://github.com/VakhoKontridze/VComponents/releases/tag/1.2.0) — *2021 02 12*

VSection

- `VSection` is renamed to `VList`

VTable

- `VTable` is renamed to `VSectionList`

VLazyList

- `VLazyList` is renamed to `VLazyScrollView`

### [1.1.1(3)](https://github.com/VakhoKontridze/VComponents/releases/tag/1.1.1) — *2021 02 10*

Bug fixes and improvements

### [1.1.0(2)](https://github.com/VakhoKontridze/VComponents/releases/tag/1.1.0) — *2021 02 09*

General

- Documentation on public declarations, methods, and properties are added

### [1.0.0(1)](https://github.com/VakhoKontridze/VComponents/releases/tag/1.0.0) — *2021 02 07*

Initial release<|MERGE_RESOLUTION|>--- conflicted
+++ resolved
@@ -1,7 +1,6 @@
 # Change Log
 
-<<<<<<< HEAD
-### 4.0.0(31)
+### 4.0.0(32)
 
 General
 
@@ -110,13 +109,12 @@
 
 - `VAlertUIModel` is moved from `VAlertParameters` to `View.vAlert(id:parameters)`
 - `SpinnerType` is removed from `VSpinnerParameters` and is moved to `View.vContinuousSpinner(parameters:)` and `View.vDashedSpinner(parameters:)`
-=======
+
 ### [3.2.2(31)](https://github.com/VakhoKontridze/VComponents/releases/tag/3.2.2) — *2023 04 02*
 
 VSlider
 
 - Issue with tap gesture registering incorrect location is fixed
->>>>>>> 55d59a61
 
 ### [3.2.1(30)](https://github.com/VakhoKontridze/VComponents/releases/tag/3.2.1) — *2023 03 23*
 
