--- conflicted
+++ resolved
@@ -1,6 +1,5 @@
 # Change Log
 
-<<<<<<< HEAD
 ### 4.2.0(42)
 
 General
@@ -24,10 +23,7 @@
 
 - Rows can now be disabled
 
-### 4.1.0(41)
-=======
 ### [4.1.0(41)](https://github.com/VakhoKontridze/VComponents/releases/tag/4.1.0) — *2023 04 21*
->>>>>>> edab8787
 
 VModal
 
