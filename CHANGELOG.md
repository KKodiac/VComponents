--- conflicted
+++ resolved
@@ -1,16 +1,12 @@
 # Change Log
 
-<<<<<<< HEAD
 ### 4.1.0(40)
 
 General
 
 - `colorScheme` is added to modal components
 
-### 4.0.6(39)
-=======
 ### [4.0.6(39)](https://github.com/VakhoKontridze/VComponents/releases/tag/4.0.5) — *2023 04 15*
->>>>>>> 71f63c10
 
 VSheet
 
